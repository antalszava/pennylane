# Release 0.5.0-dev

### New features since last release

* Adds a `Device.parameters` property, so that devices can view a dictionary mapping free
  parameters to operation parameters. This will allow plugin devices to take advantage
  of parametric compilation.
  [#283](https://github.com/XanaduAI/pennylane/pull/283)

* Sampling support: QNodes can now return a specified number of samples
  from a given observable via the top-level `pennylane.sample()` function.
  To support this on plugin devices, there is a new `Device.sample` method.

  Calculating gradients of QNodes that involve sampling is not possible.
  [#256](https://github.com/XanaduAI/pennylane/pull/256)

* Added controlled rotation gates to PennyLane operations and `default.qubit` plugin.
  [#251](https://github.com/XanaduAI/pennylane/pull/251)

### Breaking changes

* The method `Device.supported` was removed.
  [#276](https://github.com/XanaduAI/pennylane/pull/276)

* The following CV observables were renamed to comply with the new Operation/Observable
  scheme: `MeanPhoton` to `NumberOperator`, `Homodyne` to `QuadOperator` and `NumberState` to `FockStateProjector`.
  [#243](https://github.com/XanaduAI/pennylane/pull/243)

### Improvements

* Introduces two enumerations: `Any` and `All`, representing any number of wires
  and all wires in the system respectively. They can be imported from
  `pennylane.operation`, and can be used when defining the `Operation.num_wires`
  class attribute of operations.

  As part of this change:

  - `All` is equivalent to the integer 0, for backwards compatibility with the
    existing test suite

  - `Any` is equivalent to the integer -1 to allow numeric comparison
    operators to continue working

  - An additional validation is now added to the `Operation` class,
    which will alert the user that an operation with `num_wires = All`
    is being incorrectly.

  [#277](https://github.com/XanaduAI/pennylane/pull/277)

* The method `Device.supported` that listed all the supported operations and observables
  was replaced with two separate methods `Device.supports_observable` and `Device.supports_operation`.
  The methods can now be called with string arguments (`dev.supports_observable('PauliX')`) and with
  class information arguments (`dev.supports_observable(qml.PauliX)`).
  [#276](https://github.com/XanaduAI/pennylane/pull/276)

* The one-qubit rotations in `pennylane.plugins.default_qubit` no longer depend on Scipy's `expm`. Instead 
  they are calculated with Euler's formula.
  [#292](https://github.com/XanaduAI/pennylane/pull/292)

<<<<<<< HEAD
* Creates an `ObservableReturnTypes` enumeration class introducing the Sample, 
  Variance and Expectation. These new values can be assigned to the `return_type`
  attribute of an `Observable`.
  [#290](https://github.com/XanaduAI/pennylane/pull/290)
=======
* Changed the signature of the `RandomLayer` and `RandomLayers` templates to have a fixed seed by default.
  [#258](https://github.com/XanaduAI/pennylane/pull/258)
>>>>>>> 442fa66f

### Bug fixes

* Fixed a bug where a `PolyXP` observable would fail if applied to subsets
  of wires on `default.gaussian`.
  [#277](https://github.com/XanaduAI/pennylane/pull/277)

### Contributors

This release contains contributions from (in alphabetical order):

<<<<<<< HEAD
Antal Száva, Aroosa Ijaz, Josh Izaac, Johannes Jakob Meyer, Roeland Wiersema.
=======
Aroosa Ijaz, Josh Izaac, Nathan Killoran, Johannes Jakob Meyer, Maria Schuld, Roeland Wiersema.
>>>>>>> 442fa66f

---

# Release 0.4.0

### New features since last release

* `pennylane.expval()` is now a top-level *function*, and is no longer
  a package of classes. For now, the existing `pennylane.expval.Observable`
  interface continues to work, but will raise a deprecation warning.
  [#232](https://github.com/XanaduAI/pennylane/pull/232)

* Variance support: QNodes can now return the variance of observables,
  via the top-level `pennylane.var()` function. To support this on
  plugin devices, there is a new `Device.var` method.

  The following observables support analytic gradients of variances:

  - All qubit observables (requiring 3 circuit evaluations for involutory
    observables such as `Identity`, `X`, `Y`, `Z`; and 5 circuit evals for
    non-involutary observables, currently only `qml.Hermitian`)

  - First-order CV observables (requiring 5 circuit evaluations)

  Second-order CV observables support numerical variance gradients.

* `pennylane.about()` function added, providing details
  on current PennyLane version, installed plugins, Python,
  platform, and NumPy versions [#186](https://github.com/XanaduAI/pennylane/pull/186)

* Removed the logic that allowed `wires` to be passed as a positional
  argument in quantum operations. This allows us to raise more useful
  error messages for the user if incorrect syntax is used.
  [#188](https://github.com/XanaduAI/pennylane/pull/188)

* Adds support for multi-qubit expectation values of the `pennylane.Hermitian()`
  observable [#192](https://github.com/XanaduAI/pennylane/pull/192)

* Adds support for multi-qubit expectation values in `default.qubit`.
  [#202](https://github.com/XanaduAI/pennylane/pull/202)

* Organize templates into submodules [#195](https://github.com/XanaduAI/pennylane/pull/195).
  This included the following improvements:

  - Distinguish embedding templates from layer templates.

  - New random initialization functions supporting the templates available
    in the new submodule `pennylane.init`.

  - Added a random circuit template (`RandomLayers()`), in which rotations and 2-qubit gates are randomly
    distributed over the wires

  - Add various embedding strategies

### Breaking changes

* The `Device` methods `expectations`, `pre_expval`, and `post_expval` have been
  renamed to `observables`, `pre_measure`, and `post_measure` respectively.
  [#232](https://github.com/XanaduAI/pennylane/pull/232)

### Improvements

* `default.qubit` plugin now uses `np.tensordot` when applying quantum operations
  and evaluating expectations, resulting in significant speedup [#239](https://github.com/XanaduAI/pennylane/pull/239), [#241](https://github.com/XanaduAI/pennylane/pull/241)

* PennyLane now allows division of quantum operation parameters by a constant [#179](https://github.com/XanaduAI/pennylane/pull/179)

* Portions of the test suite are in the process of being ported to pytest.
  Note: this is still a work in progress.

  Ported tests include:

  - `test_ops.py`
  - `test_about.py`
  - `test_classical_gradients.py`
  - `test_observables.py`
  - `test_measure.py`
  - `test_init.py`
  - `test_templates*.py`
  - `test_ops.py`
  - `test_variable.py`
  - `test_qnode.py` (partial)

### Bug fixes

* Fixed a bug in `Device.supported`, which would incorrectly
  mark an operation as supported if it shared a name with an
  observable [#203](https://github.com/XanaduAI/pennylane/pull/203)

* Fixed a bug in `Operation.wires`, by explicitly casting the
  type of each wire to an integer [#206](https://github.com/XanaduAI/pennylane/pull/206)

* Removed code in PennyLane which configured the logger,
  as this would clash with users' configurations
  [#208](https://github.com/XanaduAI/pennylane/pull/208)

* Fixed a bug in `default.qubit`, in which `QubitStateVector` operations
  were accidentally being cast to `np.float` instead of `np.complex`.
  [#211](https://github.com/XanaduAI/pennylane/pull/211)


### Contributors

This release contains contributions from:

Shahnawaz Ahmed, riveSunder, Aroosa Ijaz, Josh Izaac, Nathan Killoran, Maria Schuld.

# Release 0.3.1

### Bug fixes

* Fixed a bug where the interfaces submodule was not correctly being packaged via setup.py

# Release 0.3.0

### New features since last release

* PennyLane now includes a new `interfaces` submodule, which enables QNode integration with additional machine learning libraries.
* Adds support for an experimental PyTorch interface for QNodes
* Adds support for an experimental TensorFlow eager execution interface for QNodes
* Adds a PyTorch+GPU+QPU tutorial to the documentation
* Documentation now includes links and tutorials including the new [PennyLane-Forest](https://github.com/rigetti/pennylane-forest) plugin.

### Improvements

* Printing a QNode object, via `print(qnode)` or in an interactive terminal, now displays more useful information regarding the QNode,
  including the device it runs on, the number of wires, it's interface, and the quantum function it uses:

  ```python
  >>> print(qnode)
  <QNode: device='default.qubit', func=circuit, wires=2, interface=PyTorch>
  ```

### Contributors

This release contains contributions from:

Josh Izaac and Nathan Killoran.


# Release 0.2.0

### New features since last release

* Added the `Identity` expectation value for both CV and qubit models (#135)
* Added the `templates.py` submodule, containing some commonly used QML models to be used as ansatz in QNodes (#133)
* Added the `qml.Interferometer` CV operation (#152)
* Wires are now supported as free QNode parameters (#151)
* Added ability to update stepsizes of the optimizers (#159)

### Improvements

* Removed use of hardcoded values in the optimizers, made them parameters (see #131 and #132)
* Created the new `PlaceholderExpectation`, to be used when both CV and qubit expval modules contain expectations with the same name
* Provide the plugins a way to view the operation queue _before_ applying operations. This allows for on-the-fly modifications of
  the queue, allowing hardware-based plugins to support the full range of qubit expectation values. (#143)
* QNode return values now support _any_ form of sequence, such as lists, sets, etc. (#144)
* CV analytic gradient calculation is now more robust, allowing for operations which may not themselves be differentiated, but have a
  well defined `_heisenberg_rep` method, and so may succeed operations that are analytically differentiable (#152)

### Bug fixes

* Fixed a bug where the variational classifier example was not batching when learning parity (see #128 and #129)
* Fixed an inconsistency where some initial state operations were documented as accepting complex parameters - all operations
  now accept real values (#146)

### Contributors

This release contains contributions from:

Christian Gogolin, Josh Izaac, Nathan Killoran, and Maria Schuld.


# Release 0.1.0

Initial public release.

### Contributors
This release contains contributions from:

Ville Bergholm, Josh Izaac, Maria Schuld, Christian Gogolin, and Nathan Killoran.<|MERGE_RESOLUTION|>--- conflicted
+++ resolved
@@ -57,15 +57,13 @@
   they are calculated with Euler's formula.
   [#292](https://github.com/XanaduAI/pennylane/pull/292)
 
-<<<<<<< HEAD
 * Creates an `ObservableReturnTypes` enumeration class introducing the Sample, 
   Variance and Expectation. These new values can be assigned to the `return_type`
   attribute of an `Observable`.
   [#290](https://github.com/XanaduAI/pennylane/pull/290)
-=======
+
 * Changed the signature of the `RandomLayer` and `RandomLayers` templates to have a fixed seed by default.
   [#258](https://github.com/XanaduAI/pennylane/pull/258)
->>>>>>> 442fa66f
 
 ### Bug fixes
 
@@ -77,11 +75,7 @@
 
 This release contains contributions from (in alphabetical order):
 
-<<<<<<< HEAD
-Antal Száva, Aroosa Ijaz, Josh Izaac, Johannes Jakob Meyer, Roeland Wiersema.
-=======
-Aroosa Ijaz, Josh Izaac, Nathan Killoran, Johannes Jakob Meyer, Maria Schuld, Roeland Wiersema.
->>>>>>> 442fa66f
+Aroosa Ijaz, Josh Izaac, Nathan Killoran, Johannes Jakob Meyer, Maria Schuld, Antal Száva, Roeland Wiersema.
 
 ---
 
