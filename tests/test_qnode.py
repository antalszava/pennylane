# Copyright 2018 Xanadu Quantum Technologies Inc.

# Licensed under the Apache License, Version 2.0 (the "License");
# you may not use this file except in compliance with the License.
# You may obtain a copy of the License at

#     http://www.apache.org/licenses/LICENSE-2.0

# Unless required by applicable law or agreed to in writing, software
# distributed under the License is distributed on an "AS IS" BASIS,
# WITHOUT WARRANTIES OR CONDITIONS OF ANY KIND, either express or implied.
# See the License for the specific language governing permissions and
# limitations under the License.
"""
Unit tests for the :mod:`pennylane` :class:`QNode` class.
"""
import pytest
import unittest
import logging as log
log.getLogger('defaults')

import autograd
from autograd import numpy as np

from defaults import pennylane as qml, BaseTest

from pennylane.qnode import _flatten, unflatten, QNode, QuantumFunctionError
from pennylane.plugins.default_qubit import CNOT, Rotx, Roty, Rotz, I, Y, Z
from pennylane._device import DeviceError


def expZ(state):
    return np.abs(state[0]) ** 2 - np.abs(state[1]) ** 2


thetas = np.linspace(-2*np.pi, 2*np.pi, 7)

a = np.linspace(-1,1,64)
a_shapes = [(64,),
            (64,1),
            (32,2),
            (16,4),
            (8,8),
            (16,2,2),
            (8,2,2,2),
            (4,2,2,2,2),
            (2,2,2,2,2,2)]

b = np.linspace(-1., 1., 8)
b_shapes = [(8,), (8,1), (4,2), (2,2,2), (2,1,2,1,2)]


class BasicTest(BaseTest):
    """Qnode basic tests.
    """
    def setUp(self):
        self.dev1 = qml.device('default.qubit', wires=1)
        self.dev2 = qml.device('default.qubit', wires=2)

    def test_flatten(self):
        "Tests that _flatten successfully flattens multidimensional arrays."
        self.logTestName()
        flat = a
        for s in a_shapes:
            reshaped = np.reshape(flat, s)
            flattened = np.array([x for x in _flatten(reshaped)])

            self.assertEqual(flattened.shape, flat.shape)
            self.assertAllEqual(flattened, flat)


    def test_unflatten(self):
        "Tests that _unflatten successfully unflattens multidimensional arrays."
        self.logTestName()
        flat = a
        for s in a_shapes:
            reshaped = np.reshape(flat, s)
            unflattened = np.array([x for x in unflatten(flat, reshaped)])

            self.assertEqual(unflattened.shape, reshaped.shape)
            self.assertAllEqual(unflattened, reshaped)

        with self.assertRaisesRegex(TypeError, 'Unsupported type in the model'):
            model = lambda x: x # not a valid model for unflatten
            unflatten(flat, model)

        with self.assertRaisesRegex(ValueError, 'Flattened iterable has more elements than the model'):
            unflatten(np.concatenate([flat, flat]), reshaped)


    def test_op_successors(self):
        "Tests QNode._op_successors()."
        self.logTestName()

        def qf(x):
            qml.RX(x, wires=[0])
            qml.CNOT(wires=[0, 1])
            qml.RY(0.4, wires=[0])
            qml.RZ(-0.2, wires=[1])
            return qml.expval.PauliX(0), qml.expval.PauliZ(1)
        q = qml.QNode(qf, self.dev2)
        q.construct([1.0])

        # the six operations in qf should appear in q.ops in the same order they appear above
        self.assertTrue(q.ops[0].name == 'RX')
        self.assertTrue(q.ops[1].name == 'CNOT')
        self.assertTrue(q.ops[2].name == 'RY')
        self.assertTrue(q.ops[3].name == 'RZ')
        self.assertTrue(q.ops[4].name == 'PauliX')
        self.assertTrue(q.ops[5].name == 'PauliZ')
        # only gates
        gate_successors = q._op_successors(0, only='G')
        self.assertTrue(q.ops[0] not in gate_successors)
        self.assertTrue(q.ops[1] in gate_successors)
        self.assertTrue(q.ops[4] not in gate_successors)
        # only evs
        ev_sucessors = q._op_successors(0, only='E')
        self.assertTrue(q.ops[0] not in ev_sucessors)
        self.assertTrue(q.ops[1] not in ev_sucessors)
        self.assertTrue(q.ops[4] in ev_sucessors)
        # both
        successors = q._op_successors(0, only=None)
        self.assertTrue(q.ops[0] not in successors)
        self.assertTrue(q.ops[1] in successors)
        self.assertTrue(q.ops[4] in successors)
        # TODO once _op_successors has been upgraded to return only strict successors using a DAG
        #successors = q._op_successors(2, only=None)
        #self.assertTrue(q.ops[4] in successors)
        #self.assertTrue(q.ops[5] not in successors)


    def test_qnode_fail(self):
        "Tests that QNode initialization failures correctly raise exceptions."
        self.logTestName()
        par = 0.5

        #---------------------------------------------------------
        ## QNode internal issues

        # current context should not be set before `construct` is called
        def qf(x):
            return qml.expval.PauliZ(wires=0)
        qnode = QNode(qf, self.dev1)
        QNode._current_context = qnode
        with self.assertRaisesRegex(QuantumFunctionError, 'QNode._current_context must not be modified outside this method.'):
            qnode.construct([0.0])
        QNode._current_context = None

        #---------------------------------------------------------
        ## faulty quantum functions

        # qfunc must return only Expectations
        @qml.qnode(self.dev2)
        def qf(x):
            qml.RX(x, wires=[0])
            return qml.expval.PauliZ(wires=0), 0.3
        with self.assertRaisesRegex(QuantumFunctionError, 'must return either'):
            qf(par)

        # all EVs must be returned...
        @qml.qnode(self.dev2)
        def qf(x):
            qml.RX(x, wires=[0])
            ex = qml.expval.PauliZ(wires=1)
            return qml.expval.PauliZ(0)
        with self.assertRaisesRegex(QuantumFunctionError, 'All measured expectation values'):
            qf(par)

        # ...in the correct order
        @qml.qnode(self.dev2)
        def qf(x):
            qml.RX(x, wires=[0])
            ex = qml.expval.PauliZ(wires=1)
            return qml.expval.PauliZ(0), ex
        with self.assertRaisesRegex(QuantumFunctionError, 'All measured expectation values'):
            qf(par)

        # gates must precede EVs
        @qml.qnode(self.dev2)
        def qf(x):
            qml.RX(x, wires=[0])
            ev = qml.expval.PauliZ(wires=1)
            qml.RY(0.5, wires=[0])
            return ev
        with self.assertRaisesRegex(QuantumFunctionError, 'gates must precede'):
            qf(par)

        # a wire cannot be measured more than once
        @qml.qnode(self.dev2)
        def qf(x):
            qml.RX(x, wires=[0])
            qml.CNOT(wires=[0, 1])
            return qml.expval.PauliZ(0), qml.expval.PauliZ(1), qml.expval.PauliX(0)
        with self.assertRaisesRegex(QuantumFunctionError, 'can only be measured once'):
            qf(par)

        # device must have enough wires for the qfunc
        @qml.qnode(self.dev2)
        def qf(x):
            qml.RX(x, wires=[0])
            qml.CNOT(wires=[0, 2])
            return qml.expval.PauliZ(0)
        with self.assertRaisesRegex(QuantumFunctionError, 'applied to invalid wire'):
            qf(par)

        # CV and discrete ops must not be mixed
        @qml.qnode(self.dev1)
        def qf(x):
            qml.RX(x, wires=[0])
            qml.Displacement(0.5, 0, wires=[0])
            return qml.expval.PauliZ(0)
        with self.assertRaisesRegex(QuantumFunctionError, 'Continuous and discrete'):
            qf(par)

        # default plugin cannot execute CV operations, neither gates...
        @qml.qnode(self.dev1)
        def qf(x):
            qml.Displacement(0.5, 0, wires=[0])
            return qml.expval.X(0)
        with self.assertRaisesRegex(DeviceError, 'Gate [a-zA-Z]+ not supported on device'):
            qf(par)

        # ...nor observables
        @qml.qnode(self.dev1)
        def qf(x):
            return qml.expval.X(wires=0)
        with self.assertRaisesRegex(DeviceError, 'Expectation [a-zA-Z]+ not supported on device'):
            qf(par)


    def test_jacobian_fail(self):
        "Tests that QNode.jacobian failures correctly raise exceptions."
        self.logTestName()
        par = 0.5

        #---------------------------------------------------------
        ## bad circuit

        # undifferentiable operation
        def qf(x):
            qml.BasisState(np.array([x, 0]), wires=[0,1])
            qml.RX(x, wires=[0])
            return qml.expval.PauliZ(0)
        q = qml.QNode(qf, self.dev2)
        with self.assertRaisesRegex(ValueError, 'Cannot differentiate wrt parameter'):
            q.jacobian(par)

        # operation that does not support the 'A' method
        def qf(x):
            qml.RX(x, wires=[0])
            return qml.expval.Hermitian(np.diag([x, 0]), 0)
        q = qml.QNode(qf, self.dev2)
        with self.assertRaisesRegex(ValueError, 'analytic gradient method cannot be used with'):
            q.jacobian(par, method='A')

        # bogus gradient method set
        def qf(x):
            qml.RX(x, wires=[0])
            return qml.expval.PauliZ(0)
        q = qml.QNode(qf, self.dev2)
        q.evaluate([0.0])
        keys = q.grad_method_for_par.keys()
        if len(keys) > 0:
            k0 = [k for k in keys][0]

        q.grad_method_for_par[k0] = 'J'
        with self.assertRaisesRegex(ValueError, 'Unknown gradient method'):
            q.jacobian(par)

        #---------------------------------------------------------
        ## bad input parameters

        def qf_ok(x):
            qml.Rot(0.3, x, -0.2, wires=[0])
            return qml.expval.PauliZ(0)

        # if indices wrt. which the gradient is taken are specified they must be unique
        q = qml.QNode(qf_ok, self.dev2)
        with self.assertRaisesRegex(ValueError, 'indices must be unique'):
            q.jacobian(par, which=[0,0])

        # gradient wrt. nonexistent parameters
        q = qml.QNode(qf_ok, self.dev2)
        with self.assertRaisesRegex(ValueError, 'Tried to compute the gradient wrt'):
            q.jacobian(par, which=[0,6])
        with self.assertRaisesRegex(ValueError, 'Tried to compute the gradient wrt'):
            q.jacobian(par, which=[1,-1])

        # unknown grad method
        q = qml.QNode(qf_ok, self.dev1)
        with self.assertRaisesRegex(ValueError, 'Unknown gradient method'):
            q.jacobian(par, method='unknown')

        # only order-1 and order-2 finite diff methods are available
        q = qml.QNode(qf_ok, self.dev1)
        with self.assertRaisesRegex(ValueError, 'Order must be 1 or 2'):
            q.jacobian(par, method='F', order=3)


    def test_qnode_fanout(self):
        "Tests that qnodes can compute the correct function when the same parameter is used in multiple gates."
        self.logTestName()

        def circuit(reused_param, other_param):
            qml.RX(reused_param, wires=[0])
            qml.RZ(other_param, wires=[0])
            qml.RX(reused_param, wires=[0])
            return qml.expval.PauliZ(0)

        f = qml.QNode(circuit, self.dev1)

        for reused_param in thetas:
            for theta in thetas:
                other_param = theta ** 2 / 11
                y_eval = f(reused_param, other_param)
                Rx = Rotx(reused_param)
                Rz = Rotz(other_param)
                zero_state = np.array([1.,0.])
                final_state = (Rx @ Rz @ Rx @ zero_state)
                y_true = expZ(final_state)
                self.assertAlmostEqual(y_eval, y_true, delta=self.tol)


    def test_qnode_array_parameters(self):
        "Test that QNode can take arrays as input arguments, and that they interact properly with autograd."
        self.logTestName()

        @qml.qnode(self.dev1)
        def circuit_n1s(dummy1, array, dummy2):
            qml.RY(0.5 * array[0,1], wires=0)
            qml.RY(-0.5 * array[1,1], wires=0)
            return qml.expval.PauliX(0)  # returns a scalar

        @qml.qnode(self.dev1)
        def circuit_n1v(dummy1, array, dummy2):
            qml.RY(0.5 * array[0,1], wires=0)
            qml.RY(-0.5 * array[1,1], wires=0)
            return qml.expval.PauliX(0),  # note the comma, returns a 1-vector

        @qml.qnode(self.dev2)
        def circuit_nn(dummy1, array, dummy2):
            qml.RY(0.5 * array[0,1], wires=0)
            qml.RY(-0.5 * array[1,1], wires=0)
            qml.RY(array[1,0], wires=1)
            return qml.expval.PauliX(0), qml.expval.PauliX(1)  # returns a 2-vector

        args = (0.46, np.array([[2., 3., 0.3], [7., 4., 2.1]]), -0.13)
        grad_target = (np.array(1.), np.array([[0.5,  0.43879, 0], [0, -0.43879, 0]]), np.array(-0.4))
        cost_target = 1.03257
        for circuit in [circuit_n1s, circuit_n1v, circuit_nn]:
            def cost(x, array, y):
                c = circuit(0.111, array, 4.5)
                if not np.isscalar(c):
                    c = c[0]  # get a scalar
                return c +0.5*array[0,0] +x -0.4*y

            cost_grad = qml.grad(cost, argnum=[0, 1, 2])
            self.assertAllAlmostEqual(cost(*args), cost_target, delta=self.tol)
            self.assertAllAlmostEqual(cost_grad(*args), grad_target, delta=self.tol)


    def test_array_parameters_evaluate(self):
        "Test that array parameters gives same result as positional arguments."
        self.logTestName()

        a, b, c = 0.5, 0.54, 0.3

        def ansatz(x, y, z):
            qml.QubitStateVector(np.array([1, 0, 1, 1])/np.sqrt(3), wires=[0, 1])
            qml.Rot(x, y, z, wires=0)
            qml.CNOT(wires=[0, 1])
            return qml.expval.PauliZ(0), qml.expval.PauliY(1)

        @qml.qnode(self.dev2)
        def circuit1(x, y, z):
            return ansatz(x, y, z)

        @qml.qnode(self.dev2)
        def circuit2(x, array):
            return ansatz(x, array[0], array[1])

        @qml.qnode(self.dev2)
        def circuit3(array):
            return ansatz(*array)

        positional_res = circuit1(a, b, c)
        positional_grad = circuit1.jacobian([a, b, c])

        array_res = circuit2(a, np.array([b, c]))
        array_grad = circuit2.jacobian([a, np.array([b, c])])

        list_res = circuit2(a, [b, c])
        list_grad = circuit2.jacobian([a, [b, c]])

        self.assertAllAlmostEqual(positional_res, array_res, delta=self.tol)
        self.assertAllAlmostEqual(positional_grad, array_grad, delta=self.tol)

        array_res = circuit3(np.array([a, b, c]))
        array_grad = circuit3.jacobian([np.array([a, b, c])])

        list_res = circuit3([a, b, c])
        list_grad = circuit3.jacobian([[a, b, c]])

        self.assertAllAlmostEqual(positional_res, array_res, delta=self.tol)
        self.assertAllAlmostEqual(positional_grad, array_grad, delta=self.tol)


    def test_multiple_expectation_different_wires(self):
        "Tests that qnodes return multiple expectation values."
        self.logTestName()

        a, b, c = 0.5, 0.54, 0.3

        @qml.qnode(self.dev2)
        def circuit(x, y, z):
            qml.RX(x, wires=[0])
            qml.RZ(y, wires=[0])
            qml.CNOT(wires=[0, 1])
            qml.RY(y, wires=[0])
            qml.RX(z, wires=[0])
            return qml.expval.PauliY(0), qml.expval.PauliZ(1)

        res = circuit(a, b, c)

        out_state = np.kron(Rotx(c), I) @ np.kron(Roty(b), I) @ CNOT \
            @ np.kron(Rotz(b), I) @ np.kron(Rotx(a), I) @ np.array([1, 0, 0, 0])

        ex0 = np.vdot(out_state, np.kron(Y, I) @ out_state)
        ex1 = np.vdot(out_state, np.kron(I, Z) @ out_state)
        ex = np.array([ex0, ex1])
        self.assertAllAlmostEqual(ex, res, delta=self.tol)


    def test_multiple_keywordargs_used(self):
        "Tests that qnodes use multiple keyword arguments."
        self.logTestName()

        def circuit(w, x=None, y=None):
            qml.RX(x, wires=[0])
            qml.RX(y, wires=[1])
            return qml.expval.PauliZ(0), qml.expval.PauliZ(1)

        circuit = qml.QNode(circuit, self.dev2)

        c = circuit(1., x=np.pi, y=np.pi)
        self.assertAllAlmostEqual(c, [-1., -1.], delta=self.tol)


    def test_multidimensional_keywordargs_used(self):
        "Tests that qnodes use multi-dimensional keyword arguments."
        self.logTestName()

        def circuit(w, x=None):
            qml.RX(x[0], wires=[0])
            qml.RX(x[1], wires=[1])
            return qml.expval.PauliZ(0), qml.expval.PauliZ(1)

        circuit = qml.QNode(circuit, self.dev2)

        c = circuit(1., x=[np.pi, np.pi])
        self.assertAllAlmostEqual(c, [-1., -1.], delta=self.tol)


    def test_keywordargs_for_wires(self):
        "Tests that wires can be passed as keyword arguments."
        self.logTestName()

        default_q = 0

        def circuit(x, q=default_q):
            qml.RX(x, wires=[q])
            return qml.expval.PauliZ(q)

        circuit = qml.QNode(circuit, self.dev2)

        c = circuit(np.pi, q=1)
        self.assertEqual(circuit.queue[0].wires, [1])
        self.assertAlmostEqual(c, -1., delta=self.tol)

        c = circuit(np.pi)
        self.assertEqual(circuit.queue[0].wires, [default_q])
        self.assertAlmostEqual(c, -1., delta=self.tol)


    def test_keywordargs_used(self):
        "Tests that qnodes use keyword arguments."
        self.logTestName()

        def circuit(w, x=None):
            qml.RX(x, wires=[0])
            return qml.expval.PauliZ(0)

        circuit = qml.QNode(circuit, self.dev1)

        c = circuit(1., x=np.pi)
        self.assertAlmostEqual(c, -1., delta=self.tol)


    def test_keywordarg_updated_in_multiple_calls(self):
        "Tests that qnodes update keyword arguments in consecutive calls."
        self.logTestName()

        def circuit(w, x=None):
            qml.RX(w, wires=[0])
            qml.RX(x, wires=[1])
            return qml.expval.PauliZ(0), qml.expval.PauliZ(1)

        circuit = qml.QNode(circuit, self.dev2)

        c1 = circuit(0.1, x=0.)
        c2 = circuit(0.1, x=np.pi)
        self.assertTrue(c1[1] != c2[1])


    def test_keywordarg_passes_through_classicalnode(self):
        "Tests that qnodes' keyword arguments pass through classical nodes."
        self.logTestName()

        def circuit(w, x=None):
            qml.RX(w, wires=[0])
            qml.RX(x, wires=[1])
            return qml.expval.PauliZ(0), qml.expval.PauliZ(1)

        circuit = qml.QNode(circuit, self.dev2)

        def classnode(w, x=None):
            return circuit(w, x=x)

        c = classnode(0., x=np.pi)
        self.assertAllAlmostEqual(c, [1., -1.], delta=self.tol)


class TestQNodeGradients:
    """Qnode gradient tests."""

    @pytest.mark.parametrize('s', b_shapes)
    def test_multidim_array(self, s, tol):
        """Tests that arguments which are multidimensional arrays are
        properly evaluated and differentiated in QNodes."""

        multidim_array = np.reshape(b, s)
        def circuit(w):
            qml.RX(w[np.unravel_index(0,s)], wires=0) # b[0]
            qml.RX(w[np.unravel_index(1,s)], wires=1) # b[1]
            qml.RX(w[np.unravel_index(2,s)], wires=2) # ...
            qml.RX(w[np.unravel_index(3,s)], wires=3)
            qml.RX(w[np.unravel_index(4,s)], wires=4)
            qml.RX(w[np.unravel_index(5,s)], wires=5)
            qml.RX(w[np.unravel_index(6,s)], wires=6)
            qml.RX(w[np.unravel_index(7,s)], wires=7)
            return tuple(qml.expval.PauliZ(idx) for idx in range(len(b)))

        dev = qml.device('default.qubit', wires=8)
        circuit = qml.QNode(circuit, dev)

        # circuit evaluations
        circuit_output = circuit(multidim_array)
        expected_output = np.cos(b)
        assert np.allclose(circuit_output, expected_output, atol=tol, rtol=0)

        # circuit jacobians
        circuit_jacobian = circuit.jacobian(multidim_array)
        expected_jacobian = -np.diag(np.sin(b))
        assert np.allclose(circuit_jacobian, expected_jacobian, atol=tol, rtol=0)

    def test_qnode_cv_gradient_methods(self):
        """Tests the gradient computation methods on CV circuits."""
        # we can only use the 'A' method on parameters which only affect gaussian operations
        # that are not succeeded by nongaussian operations

        par = [0.4, -2.3]
        dev = qml.device('default.qubit', wires=2)

        def check_methods(qf, d):
            q = qml.QNode(qf, dev)
            # NOTE: the default plugin is a discrete (qubit) simulator, it cannot
            # execute CV gates, but the QNode can be constructed
            q.construct(par)
            assert q.grad_method_for_par == d

        def qf(x, y):
            qml.Displacement(x, 0, wires=[0])
            qml.CubicPhase(0.2, wires=[0])
            qml.Squeezing(0.3, y, wires=[1])
            qml.Rotation(1.3, wires=[1])
            # nongaussian succeeding x but not y
            # TODO when QNode uses a DAG to describe the circuit, uncomment this line
            #qml.Kerr(0.4, [0])
            return qml.expval.X(0), qml.expval.X(1)

        check_methods(qf, {0:'F', 1:'A'})

        def qf(x, y):
            qml.Displacement(x, 0, wires=[0])
            qml.CubicPhase(0.2, wires=[0])  # nongaussian succeeding x
            qml.Squeezing(0.3, x, wires=[1])  # x affects gates on both wires, y unused
            qml.Rotation(1.3, wires=[1])
            return qml.expval.X(0), qml.expval.X(1)

        check_methods(qf, {0:'F'})

        def qf(x, y):
            qml.Displacement(x, 0, wires=[0])
            qml.Displacement(1.2, y, wires=[0])
            qml.Beamsplitter(0.2, 1.7, wires=[0, 1])
            qml.Rotation(1.9, wires=[0])
            qml.Kerr(0.3, wires=[1])  # nongaussian succeeding both x and y due to the beamsplitter
            return qml.expval.X(0), qml.expval.X(1)

        check_methods(qf, {0:'F', 1:'F'})

        def qf(x, y):
            qml.Kerr(y, wires=[1])
            qml.Displacement(x, 0, wires=[0])
            qml.Beamsplitter(0.2, 1.7, wires=[0, 1])
            return qml.expval.X(0), qml.expval.X(1)

        check_methods(qf, {0:'A', 1:'F'})

    def test_qnode_gradient_multiple_gate_parameters(self, tol):
        """Tests that gates with multiple free parameters yield correct gradients."""
        par = [0.5, 0.3, -0.7]

        def qf(x, y, z):
            qml.RX(0.4, wires=[0])
            qml.Rot(x, y, z, wires=[0])
            qml.RY(-0.2, wires=[0])
            return qml.expval.PauliZ(0)

        dev = qml.device('default.qubit', wires=1)
        q = qml.QNode(qf, dev)
        value = q(*par)
        grad_A = q.jacobian(par, method='A')
        grad_F = q.jacobian(par, method='F')

        # analytic method works for every parameter
        assert q.grad_method_for_par == {0:'A', 1:'A', 2:'A'}
        # gradient has the correct shape and every element is nonzero
        assert grad_A.shape == (1,3)
        assert np.count_nonzero(grad_A) == 3
        # the different methods agree
        assert np.allclose(grad_A, grad_F, atol=tol, rtol=0)


    def test_qnode_gradient_repeated_gate_parameters(self, tol):
        """Tests that repeated use of a free parameter in a
        multi-parameter gate yield correct gradients."""
        par = [0.8, 1.3]

        def qf(x, y):
            qml.RX(np.pi/4, wires=[0])
            qml.Rot(y, x, 2*x, wires=[0])
            return qml.expval.PauliX(0)

        dev = qml.device('default.qubit', wires=1)
        q = qml.QNode(qf, dev)
        grad_A = q.jacobian(par, method='A')
        grad_F = q.jacobian(par, method='F')

        # the different methods agree
        assert np.allclose(grad_A, grad_F, atol=tol, rtol=0)

    def test_qnode_gradient_parameters_inside_array(self, tol):
        """Tests that free parameters inside an array passed to
        an Operation yield correct gradients."""
        par = [0.8, 1.3]

        def qf(x, y):
            qml.RX(x, wires=[0])
            qml.RY(x, wires=[0])
            return qml.expval.Hermitian(np.diag([y, 1]), 0)

        dev = qml.device('default.qubit', wires=1)
        q = qml.QNode(qf, dev)
        grad = q.jacobian(par)
        grad_F = q.jacobian(par, method='F')

        # par[0] can use the 'A' method, par[1] cannot
        assert q.grad_method_for_par == {0:'A', 1:'F'}
        # the different methods agree
        assert np.allclose(grad, grad_F, atol=tol, rtol=0)

    def test_array_parameters_autograd(self, tol):
        """Test that gradients of array parameters give
        same results as positional arguments."""

        a, b, c = 0.5, 0.54, 0.3

        def ansatz(x, y, z):
            qml.QubitStateVector(np.array([1, 0, 1, 1])/np.sqrt(3), wires=[0, 1])
            qml.Rot(x, y, z, wires=0)
            qml.CNOT(wires=[0, 1])
            return qml.expval.PauliZ(0)

        def circuit1(x, y, z):
            return ansatz(x, y, z)

        def circuit2(x, array):
            return ansatz(x, array[0], array[1])

        def circuit3(array):
            return ansatz(*array)

        dev = qml.device('default.qubit', wires=2)
        circuit1 = qml.QNode(circuit1, dev)
        grad1 = qml.grad(circuit1, argnum=[0, 1, 2])

        positional_grad = circuit1.jacobian([a, b, c])
        positional_autograd = grad1(a, b, c)
        assert np.allclose(positional_grad, positional_autograd, atol=tol, rtol=0)

        circuit2 = qml.QNode(circuit2, dev)
        grad2 = qml.grad(circuit2, argnum=[0, 1])

        circuit3 = qml.QNode(circuit3, dev)
        grad3 = qml.grad(circuit3, argnum=0)

        array_grad = circuit3.jacobian([np.array([a, b, c])])
        array_autograd = grad3(np.array([a, b, c]))
        assert np.allclose(array_grad, array_autograd, atol=tol, rtol=0)

    @staticmethod
    def expected_jacobian(x, y, z):
        dw0dx = 2/3*np.sin(x)*np.sin(y)
        dw0dy = 1/3*(np.sin(y)-2*np.cos(x)*np.cos(y))
        dw0dz = 0

        dw1dx = -2/3*np.cos(x)*np.sin(y)
        dw1dy = -2/3*np.cos(y)*np.sin(x)
        dw1dz = 0

        return np.array([[dw0dx, dw0dy, dw0dz],
                         [dw1dx, dw1dy, dw1dz]])

    def test_multiple_expectation_jacobian_positional(self, tol):
        """Tests that qnodes using positional arguments return
        correct gradients for multiple expectation values."""
        a, b, c = 0.5, 0.54, 0.3

        def circuit(x, y, z):
            qml.QubitStateVector(np.array([1, 0, 1, 1])/np.sqrt(3), wires=[0, 1])
            qml.Rot(x, y, z, wires=0)
            qml.CNOT(wires=[0, 1])
            return qml.expval.PauliZ(0), qml.expval.PauliY(1)

        dev = qml.device('default.qubit', wires=2)
        circuit = qml.QNode(circuit, dev)

        # compare our manual Jacobian computation to theoretical result
        # Note: circuit.jacobian actually returns a full jacobian in this case
        res = circuit.jacobian(np.array([a, b, c]))
        assert np.allclose(self.expected_jacobian(a, b, c), res, atol=tol, rtol=0)

        # compare our manual Jacobian computation to autograd
        # not sure if this is the intended usage of jacobian
        jac0 = qml.jacobian(circuit, 0)
        jac1 = qml.jacobian(circuit, 1)
        jac2 = qml.jacobian(circuit, 2)
        res = np.stack([jac0(a,b,c), jac1(a,b,c), jac2(a,b,c)]).T

        assert np.allclose(self.expected_jacobian(a, b, c), res, atol=tol, rtol=0)

    def test_multiple_expectation_jacobian_array(self, tol):
        """Tests that qnodes using an array argument return correct gradients
        for multiple expectation values."""
        a, b, c = 0.5, 0.54, 0.3

        def circuit(weights):
           qml.QubitStateVector(np.array([1, 0, 1, 1])/np.sqrt(3), wires=[0, 1])
           qml.Rot(weights[0], weights[1], weights[2], wires=0)
           qml.CNOT(wires=[0, 1])
           return qml.expval.PauliZ(0), qml.expval.PauliY(1)

        dev = qml.device('default.qubit', wires=2)
        circuit = qml.QNode(circuit, dev)

        res = circuit.jacobian([np.array([a, b, c])])
        assert np.allclose(self.expected_jacobian(a, b, c), res, atol=tol, rtol=0)

        jac = qml.jacobian(circuit, 0)
        res = jac(np.array([a, b, c]))
        assert np.allclose(self.expected_jacobian(a, b, c), res, atol=tol, rtol=0)

    def test_keywordarg_not_differentiated(self, tol):
        """Tests that qnodes do not differentiate w.r.t. keyword arguments."""
        a, b = 0.5, 0.54

        def circuit1(weights, x=0.3):
           qml.QubitStateVector(np.array([1, 0, 1, 1])/np.sqrt(3), wires=[0, 1])
           qml.Rot(weights[0], weights[1], x, wires=0)
           qml.CNOT(wires=[0, 1])
           return qml.expval.PauliZ(0), qml.expval.PauliY(1)

        dev = qml.device('default.qubit', wires=2)
        circuit1 = qml.QNode(circuit1, dev)

        def circuit2(weights):
           qml.QubitStateVector(np.array([1, 0, 1, 1])/np.sqrt(3), wires=[0, 1])
           qml.Rot(weights[0], weights[1], 0.3, wires=0)
           qml.CNOT(wires=[0, 1])
           return qml.expval.PauliZ(0), qml.expval.PauliY(1)

        circuit2 = qml.QNode(circuit2, dev)

        res1 = circuit1.jacobian([np.array([a, b])])
        res2 = circuit2.jacobian([np.array([a, b])])

        assert np.allclose(res1, res2, atol=tol, rtol=0)

    def test_differentiate_all_positional(self, tol):
        """Tests that all positional arguments are differentiated."""
        def circuit1(a, b, c):
            qml.RX(a, wires=0)
            qml.RX(b, wires=1)
            qml.RX(c, wires=2)
            return tuple(qml.expval.PauliZ(idx) for idx in range(3))

        dev = qml.device('default.qubit', wires=3)
        circuit1 = qml.QNode(circuit1, dev)

        vals = np.array([np.pi, np.pi / 2, np.pi / 3])
        circuit_output = circuit1(*vals)
        expected_output = np.cos(vals)
        assert np.allclose(circuit_output, expected_output, atol=tol, rtol=0)

        # circuit jacobians
        circuit_jacobian = circuit1.jacobian(vals)
        expected_jacobian = -np.diag(np.sin(vals))
        assert np.allclose(circuit_jacobian, expected_jacobian, atol=tol, rtol=0)

    def test_differentiate_first_positional(self, tol):
        """Tests that the first positional arguments are differentiated."""
        def circuit2(a, b):
            qml.RX(a, wires=0)
            return qml.expval.PauliZ(0)

        dev = qml.device('default.qubit', wires=2)
        circuit2 = qml.QNode(circuit2, dev)

        a = 0.7418
        b = -5.
        circuit_output = circuit2(a, b)
        expected_output = np.cos(a)
        assert np.allclose(circuit_output, expected_output, atol=tol, rtol=0)

        # circuit jacobians
        circuit_jacobian = circuit2.jacobian([a, b])
        expected_jacobian = np.array([[-np.sin(a), 0]])
        assert np.allclose(circuit_jacobian, expected_jacobian, atol=tol, rtol=0)

    def test_differentiate_second_positional(self, tol):
        """Tests that the second positional arguments are differentiated."""
        def circuit3(a, b):
            qml.RX(b, wires=0)
            return qml.expval.PauliZ(0)

        dev = qml.device('default.qubit', wires=2)
        circuit3 = qml.QNode(circuit3, dev)

        a = 0.7418
        b = -5.
        circuit_output = circuit3(a, b)
        expected_output = np.cos(b)
        assert np.allclose(circuit_output, expected_output, atol=tol, rtol=0)

        # circuit jacobians
        circuit_jacobian = circuit3.jacobian([a, b])
        expected_jacobian = np.array([[0, -np.sin(b)]])
        assert np.allclose(circuit_jacobian, expected_jacobian, atol=tol, rtol=0)

    def test_differentiate_second_third_positional(self, tol):
        """Tests that the second and third positional arguments are differentiated."""
        def circuit4(a, b, c):
            qml.RX(b, wires=0)
            qml.RX(c, wires=1)
            return qml.expval.PauliZ(0), qml.expval.PauliZ(1)

        dev = qml.device('default.qubit', wires=2)
        circuit4 = qml.QNode(circuit4, dev)

        a = 0.7418
        b = -5.
        c = np.pi / 7
        circuit_output = circuit4(a, b, c)
        expected_output = np.array([[np.cos(b), np.cos(c)]])
        assert np.allclose(circuit_output, expected_output, atol=tol, rtol=0)

        # circuit jacobians
        circuit_jacobian = circuit4.jacobian([a, b, c])
        expected_jacobian = np.array([[0., -np.sin(b), 0.],
                                      [0., 0., -np.sin(c)]])
        assert np.allclose(circuit_jacobian, expected_jacobian, atol=tol, rtol=0)

    def test_differentiate_positional_multidim(self, tol):
        """Tests that all positional arguments are differentiated
        when they are multidimensional."""

        def circuit(a, b):
            qml.RX(a[0], wires=0)
            qml.RX(a[1], wires=1)
            qml.RX(b[2, 1], wires=2)
            return qml.expval.PauliZ(0), qml.expval.PauliZ(1), qml.expval.PauliZ(2)

        dev = qml.device('default.qubit', wires=3)
        circuit = qml.QNode(circuit, dev)

        a = np.array([-np.sqrt(2), -0.54])
        b = np.array([np.pi / 7] * 6).reshape([3, 2])
        circuit_output = circuit(a, b)
        expected_output = np.cos(np.array([[a[0], a[1], b[-1, 0]]]))
        assert np.allclose(circuit_output, expected_output, atol=tol, rtol=0)

        # circuit jacobians
        circuit_jacobian = circuit.jacobian([a, b])
        expected_jacobian = np.array([[-np.sin(a[0])] + [0.] * 7,  # expval 0
                                      [0., -np.sin(a[1])] + [0.] * 6,  # expval 1
                                      [0.] * 2 + [0.] * 5 + [-np.sin(b[2, 1])]])  # expval 2
<<<<<<< HEAD
        self.assertAllAlmostEqual(circuit_jacobian, expected_jacobian, delta=self.tol)


class TestSubcircuits:
    """Tests for subcircuit construction and evaluation"""

    def test_no_generator(self):
        """Test exception is raised if subcircuit contains an
        operation with no generator"""
        dev = qml.device('default.qubit', wires=1)

        @qml.qnode(dev)
        def circuit(a):
            qml.Rot(a, 0, 0, wires=0)
            return qml.expval.PauliX(0)

        with pytest.raises(QuantumFunctionError, match="has no defined generator"):
            circuit.construct_subcircuits([1])

    def test_generator_no_expval(self, monkeypatch):
        """Test exception is raised if subcircuit contains an
        opeation with generator that corresponds to no expectation value"""
        dev = qml.device('default.qubit', wires=1)

        @qml.qnode(dev)
        def circuit(a):
            qml.RX(a, wires=0)
            return qml.expval.PauliX(0)

        with monkeypatch.context() as m:
            m.setattr('pennylane.RX.generator', [qml.RX, 1])

            with pytest.raises(QuantumFunctionError, match="no corresponding expectation value"):
                circuit.construct_subcircuits([1])

    def test_construct_subcircuit(self):
        """Test correct subcircuits constructed"""
        dev = qml.device('default.qubit', wires=2)

        @qml.qnode(dev)
        def circuit(a, b, c):
            qml.RX(a, wires=0)
            qml.RY(b, wires=0)
            qml.CNOT(wires=[0, 1])
            qml.PhaseShift(c, wires=1)
            return qml.expval.PauliX(0)

        circuit.construct_subcircuits([1, 1, 1])
        res = circuit.subcircuits

        # first parameter subcircuit
        assert len(res[0]['queue']) == 0
        assert isinstance(res[0]['expval'][0], qml.expval.PauliX)

        # second parameter subcircuit
        assert len(res[1]['queue']) == 1
        assert isinstance(res[1]['queue'][0], qml.RX)
        assert isinstance(res[1]['expval'][0], qml.expval.PauliY)

        # third parameter subcircuit
        assert len(res[2]['queue']) == 3
        assert isinstance(res[2]['queue'][0], qml.RX)
        assert isinstance(res[2]['queue'][1], qml.RY)
        assert isinstance(res[2]['queue'][2], qml.CNOT)
        assert isinstance(res[2]['expval'][0], qml.expval.Hermitian)
        assert np.all(res[2]['expval'][0].params[0] == qml.PhaseShift.generator[0])

    def test_evaluate_subcircuit(self, tol):
        """Test subcircuits evaluate correctly"""
        dev = qml.device('default.qubit', wires=2)

        @qml.qnode(dev)
        def circuit(a, b, c):
            qml.RX(a, wires=0)
            qml.RY(b, wires=0)
            qml.CNOT(wires=[0, 1])
            qml.PhaseShift(c, wires=1)
            return qml.expval.PauliX(0)

        # construct subcircuits
        circuit.construct_subcircuits([1, 1, 1])

        a = 0.432
        b = 0.12
        c = -0.432

        # evaluate subcircuits
        circuit(a, b, c)

        # first parameter subcircuit
        assert circuit.subcircuits[0]['result'] == 0

        # second parameter subcircuit
        assert np.allclose(circuit.subcircuits[1]['result'], 0.5*np.sin(a), atol=tol, rtol=0)

        # third parameter subcircuit
        assert np.allclose(circuit.subcircuits[2]['result'], 0.5 - 0.5*np.cos(a)*np.cos(b), atol=tol, rtol=0)


if __name__ == '__main__':
    print('Testing PennyLane version ' + qml.version() + ', QNode class.')
    # run the tests in this file
    suite = unittest.TestSuite()
    for t in (BasicTest,GradientTest):
        ttt = unittest.TestLoader().loadTestsFromTestCase(t)
        suite.addTests(ttt)

    unittest.TextTestRunner().run(suite)
=======
        assert np.allclose(circuit_jacobian, expected_jacobian, atol=tol, rtol=0)
>>>>>>> 483c7b93
<|MERGE_RESOLUTION|>--- conflicted
+++ resolved
@@ -915,8 +915,8 @@
         expected_jacobian = np.array([[-np.sin(a[0])] + [0.] * 7,  # expval 0
                                       [0., -np.sin(a[1])] + [0.] * 6,  # expval 1
                                       [0.] * 2 + [0.] * 5 + [-np.sin(b[2, 1])]])  # expval 2
-<<<<<<< HEAD
-        self.assertAllAlmostEqual(circuit_jacobian, expected_jacobian, delta=self.tol)
+
+        assert np.allclose(circuit_jacobian, expected_jacobian, atol=tol, rtol=0)
 
 
 class TestSubcircuits:
@@ -1023,7 +1023,4 @@
         ttt = unittest.TestLoader().loadTestsFromTestCase(t)
         suite.addTests(ttt)
 
-    unittest.TextTestRunner().run(suite)
-=======
-        assert np.allclose(circuit_jacobian, expected_jacobian, atol=tol, rtol=0)
->>>>>>> 483c7b93
+    unittest.TextTestRunner().run(suite)