# Copyright 2018 Xanadu Quantum Technologies Inc.

# Licensed under the Apache License, Version 2.0 (the "License");
# you may not use this file except in compliance with the License.
# You may obtain a copy of the License at

#     http://www.apache.org/licenses/LICENSE-2.0

# Unless required by applicable law or agreed to in writing, software
# distributed under the License is distributed on an "AS IS" BASIS,
# WITHOUT WARRANTIES OR CONDITIONS OF ANY KIND, either express or implied.
# See the License for the specific language governing permissions and
# limitations under the License.
"""
Unit tests for the :mod:`pennylane` :class:`QNode` class.
"""
import pytest
import unittest
import logging as log
log.getLogger('defaults')

import autograd
from autograd import numpy as np

from defaults import pennylane as qml, BaseTest

from pennylane.qnode import _flatten, unflatten, QNode, QuantumFunctionError
from pennylane.plugins.default_qubit import CNOT, Rotx, Roty, Rotz, I, Y, Z
from pennylane._device import DeviceError


def expZ(state):
    return np.abs(state[0]) ** 2 - np.abs(state[1]) ** 2


thetas = np.linspace(-2*np.pi, 2*np.pi, 7)

a = np.linspace(-1,1,64)
a_shapes = [(64,),
            (64,1),
            (32,2),
            (16,4),
            (8,8),
            (16,2,2),
            (8,2,2,2),
            (4,2,2,2,2),
            (2,2,2,2,2,2)]

b = np.linspace(-1., 1., 8)
b_shapes = [(8,), (8,1), (4,2), (2,2,2), (2,1,2,1,2)]


class BasicTest(BaseTest):
    """Qnode basic tests.
    """
    def setUp(self):
        self.dev1 = qml.device('default.qubit', wires=1)
        self.dev2 = qml.device('default.qubit', wires=2)

    def test_flatten(self):
        "Tests that _flatten successfully flattens multidimensional arrays."
        self.logTestName()
        flat = a
        for s in a_shapes:
            reshaped = np.reshape(flat, s)
            flattened = np.array([x for x in _flatten(reshaped)])

            self.assertEqual(flattened.shape, flat.shape)
            self.assertAllEqual(flattened, flat)


    def test_unflatten(self):
        "Tests that _unflatten successfully unflattens multidimensional arrays."
        self.logTestName()
        flat = a
        for s in a_shapes:
            reshaped = np.reshape(flat, s)
            unflattened = np.array([x for x in unflatten(flat, reshaped)])

            self.assertEqual(unflattened.shape, reshaped.shape)
            self.assertAllEqual(unflattened, reshaped)

        with self.assertRaisesRegex(TypeError, 'Unsupported type in the model'):
            model = lambda x: x # not a valid model for unflatten
            unflatten(flat, model)

        with self.assertRaisesRegex(ValueError, 'Flattened iterable has more elements than the model'):
            unflatten(np.concatenate([flat, flat]), reshaped)


    def test_op_successors(self):
        "Tests QNode._op_successors()."
        self.logTestName()

        def qf(x):
            qml.RX(x, wires=[0])
            qml.CNOT(wires=[0, 1])
            qml.RY(0.4, wires=[0])
            qml.RZ(-0.2, wires=[1])
            return qml.expval.PauliX(0), qml.expval.PauliZ(1)
        q = qml.QNode(qf, self.dev2)
        q.construct([1.0])

        # the six operations in qf should appear in q.ops in the same order they appear above
        self.assertTrue(q.ops[0].name == 'RX')
        self.assertTrue(q.ops[1].name == 'CNOT')
        self.assertTrue(q.ops[2].name == 'RY')
        self.assertTrue(q.ops[3].name == 'RZ')
        self.assertTrue(q.ops[4].name == 'PauliX')
        self.assertTrue(q.ops[5].name == 'PauliZ')
        # only gates
        gate_successors = q._op_successors(0, only='G')
        self.assertTrue(q.ops[0] not in gate_successors)
        self.assertTrue(q.ops[1] in gate_successors)
        self.assertTrue(q.ops[4] not in gate_successors)
        # only evs
        ev_sucessors = q._op_successors(0, only='E')
        self.assertTrue(q.ops[0] not in ev_sucessors)
        self.assertTrue(q.ops[1] not in ev_sucessors)
        self.assertTrue(q.ops[4] in ev_sucessors)
        # both
        successors = q._op_successors(0, only=None)
        self.assertTrue(q.ops[0] not in successors)
        self.assertTrue(q.ops[1] in successors)
        self.assertTrue(q.ops[4] in successors)
        # TODO once _op_successors has been upgraded to return only strict successors using a DAG
        #successors = q._op_successors(2, only=None)
        #self.assertTrue(q.ops[4] in successors)
        #self.assertTrue(q.ops[5] not in successors)


    def test_qnode_fail(self):
        "Tests that QNode initialization failures correctly raise exceptions."
        self.logTestName()
        par = 0.5

        #---------------------------------------------------------
        ## QNode internal issues

        # current context should not be set before `construct` is called
        def qf(x):
            return qml.expval.PauliZ(wires=0)
        qnode = QNode(qf, self.dev1)
        QNode._current_context = qnode
        with self.assertRaisesRegex(QuantumFunctionError, 'QNode._current_context must not be modified outside this method.'):
            qnode.construct([0.0])
        QNode._current_context = None

        #---------------------------------------------------------
        ## faulty quantum functions

        # qfunc must return only Expectations
        @qml.qnode(self.dev2)
        def qf(x):
            qml.RX(x, wires=[0])
            return qml.expval.PauliZ(wires=0), 0.3
        with self.assertRaisesRegex(QuantumFunctionError, 'must return either'):
            qf(par)

        # all EVs must be returned...
        @qml.qnode(self.dev2)
        def qf(x):
            qml.RX(x, wires=[0])
            ex = qml.expval.PauliZ(wires=1)
            return qml.expval.PauliZ(0)
        with self.assertRaisesRegex(QuantumFunctionError, 'All measured expectation values'):
            qf(par)

        # ...in the correct order
        @qml.qnode(self.dev2)
        def qf(x):
            qml.RX(x, wires=[0])
            ex = qml.expval.PauliZ(wires=1)
            return qml.expval.PauliZ(0), ex
        with self.assertRaisesRegex(QuantumFunctionError, 'All measured expectation values'):
            qf(par)

        # gates must precede EVs
        @qml.qnode(self.dev2)
        def qf(x):
            qml.RX(x, wires=[0])
            ev = qml.expval.PauliZ(wires=1)
            qml.RY(0.5, wires=[0])
            return ev
        with self.assertRaisesRegex(QuantumFunctionError, 'gates must precede'):
            qf(par)

        # a wire cannot be measured more than once
        @qml.qnode(self.dev2)
        def qf(x):
            qml.RX(x, wires=[0])
            qml.CNOT(wires=[0, 1])
            return qml.expval.PauliZ(0), qml.expval.PauliZ(1), qml.expval.PauliX(0)
        with self.assertRaisesRegex(QuantumFunctionError, 'can only be measured once'):
            qf(par)

        # device must have enough wires for the qfunc
        @qml.qnode(self.dev2)
        def qf(x):
            qml.RX(x, wires=[0])
            qml.CNOT(wires=[0, 2])
            return qml.expval.PauliZ(0)
        with self.assertRaisesRegex(QuantumFunctionError, 'applied to invalid wire'):
            qf(par)

        # CV and discrete ops must not be mixed
        @qml.qnode(self.dev1)
        def qf(x):
            qml.RX(x, wires=[0])
            qml.Displacement(0.5, 0, wires=[0])
            return qml.expval.PauliZ(0)
        with self.assertRaisesRegex(QuantumFunctionError, 'Continuous and discrete'):
            qf(par)

        # default plugin cannot execute CV operations, neither gates...
        @qml.qnode(self.dev1)
        def qf(x):
            qml.Displacement(0.5, 0, wires=[0])
            return qml.expval.X(0)
        with self.assertRaisesRegex(DeviceError, 'Gate [a-zA-Z]+ not supported on device'):
            qf(par)

        # ...nor observables
        @qml.qnode(self.dev1)
        def qf(x):
            return qml.expval.X(wires=0)
        with self.assertRaisesRegex(DeviceError, 'Expectation [a-zA-Z]+ not supported on device'):
            qf(par)


    def test_jacobian_fail(self):
        "Tests that QNode.jacobian failures correctly raise exceptions."
        self.logTestName()
        par = 0.5

        #---------------------------------------------------------
        ## bad circuit

        # undifferentiable operation
        def qf(x):
            qml.BasisState(np.array([x, 0]), wires=[0,1])
            qml.RX(x, wires=[0])
            return qml.expval.PauliZ(0)
        q = qml.QNode(qf, self.dev2)
        with self.assertRaisesRegex(ValueError, 'Cannot differentiate wrt parameter'):
            q.jacobian(par)

        # operation that does not support the 'A' method
        def qf(x):
            qml.RX(x, wires=[0])
            return qml.expval.Hermitian(np.diag([x, 0]), 0)
        q = qml.QNode(qf, self.dev2)
        with self.assertRaisesRegex(ValueError, 'analytic gradient method cannot be used with'):
            q.jacobian(par, method='A')

        # bogus gradient method set
        def qf(x):
            qml.RX(x, wires=[0])
            return qml.expval.PauliZ(0)
        q = qml.QNode(qf, self.dev2)
        q.evaluate([0.0])
        keys = q.grad_method_for_par.keys()
        if len(keys) > 0:
            k0 = [k for k in keys][0]

        q.grad_method_for_par[k0] = 'J'
        with self.assertRaisesRegex(ValueError, 'Unknown gradient method'):
            q.jacobian(par)

        #---------------------------------------------------------
        ## bad input parameters

        def qf_ok(x):
            qml.Rot(0.3, x, -0.2, wires=[0])
            return qml.expval.PauliZ(0)

        # if indices wrt. which the gradient is taken are specified they must be unique
        q = qml.QNode(qf_ok, self.dev2)
        with self.assertRaisesRegex(ValueError, 'indices must be unique'):
            q.jacobian(par, which=[0,0])

        # gradient wrt. nonexistent parameters
        q = qml.QNode(qf_ok, self.dev2)
        with self.assertRaisesRegex(ValueError, 'Tried to compute the gradient wrt'):
            q.jacobian(par, which=[0,6])
        with self.assertRaisesRegex(ValueError, 'Tried to compute the gradient wrt'):
            q.jacobian(par, which=[1,-1])

        # unknown grad method
        q = qml.QNode(qf_ok, self.dev1)
        with self.assertRaisesRegex(ValueError, 'Unknown gradient method'):
            q.jacobian(par, method='unknown')

        # only order-1 and order-2 finite diff methods are available
        q = qml.QNode(qf_ok, self.dev1)
        with self.assertRaisesRegex(ValueError, 'Order must be 1 or 2'):
            q.jacobian(par, method='F', order=3)


    def test_qnode_fanout(self):
        "Tests that qnodes can compute the correct function when the same parameter is used in multiple gates."
        self.logTestName()

        def circuit(reused_param, other_param):
            qml.RX(reused_param, wires=[0])
            qml.RZ(other_param, wires=[0])
            qml.RX(reused_param, wires=[0])
            return qml.expval.PauliZ(0)

        f = qml.QNode(circuit, self.dev1)

        for reused_param in thetas:
            for theta in thetas:
                other_param = theta ** 2 / 11
                y_eval = f(reused_param, other_param)
                Rx = Rotx(reused_param)
                Rz = Rotz(other_param)
                zero_state = np.array([1.,0.])
                final_state = (Rx @ Rz @ Rx @ zero_state)
                y_true = expZ(final_state)
                self.assertAlmostEqual(y_eval, y_true, delta=self.tol)


    def test_qnode_array_parameters(self):
        "Test that QNode can take arrays as input arguments, and that they interact properly with autograd."
        self.logTestName()

        @qml.qnode(self.dev1)
        def circuit_n1s(dummy1, array, dummy2):
            qml.RY(0.5 * array[0,1], wires=0)
            qml.RY(-0.5 * array[1,1], wires=0)
            return qml.expval.PauliX(0)  # returns a scalar

        @qml.qnode(self.dev1)
        def circuit_n1v(dummy1, array, dummy2):
            qml.RY(0.5 * array[0,1], wires=0)
            qml.RY(-0.5 * array[1,1], wires=0)
            return qml.expval.PauliX(0),  # note the comma, returns a 1-vector

        @qml.qnode(self.dev2)
        def circuit_nn(dummy1, array, dummy2):
            qml.RY(0.5 * array[0,1], wires=0)
            qml.RY(-0.5 * array[1,1], wires=0)
            qml.RY(array[1,0], wires=1)
            return qml.expval.PauliX(0), qml.expval.PauliX(1)  # returns a 2-vector

        args = (0.46, np.array([[2., 3., 0.3], [7., 4., 2.1]]), -0.13)
        grad_target = (np.array(1.), np.array([[0.5,  0.43879, 0], [0, -0.43879, 0]]), np.array(-0.4))
        cost_target = 1.03257
        for circuit in [circuit_n1s, circuit_n1v, circuit_nn]:
            def cost(x, array, y):
                c = circuit(0.111, array, 4.5)
                if not np.isscalar(c):
                    c = c[0]  # get a scalar
                return c +0.5*array[0,0] +x -0.4*y

            cost_grad = qml.grad(cost, argnum=[0, 1, 2])
            self.assertAllAlmostEqual(cost(*args), cost_target, delta=self.tol)
            self.assertAllAlmostEqual(cost_grad(*args), grad_target, delta=self.tol)


    def test_array_parameters_evaluate(self):
        "Test that array parameters gives same result as positional arguments."
        self.logTestName()

        a, b, c = 0.5, 0.54, 0.3

        def ansatz(x, y, z):
            qml.QubitStateVector(np.array([1, 0, 1, 1])/np.sqrt(3), wires=[0, 1])
            qml.Rot(x, y, z, wires=0)
            qml.CNOT(wires=[0, 1])
            return qml.expval.PauliZ(0), qml.expval.PauliY(1)

        @qml.qnode(self.dev2)
        def circuit1(x, y, z):
            return ansatz(x, y, z)

        @qml.qnode(self.dev2)
        def circuit2(x, array):
            return ansatz(x, array[0], array[1])

        @qml.qnode(self.dev2)
        def circuit3(array):
            return ansatz(*array)

        positional_res = circuit1(a, b, c)
        positional_grad = circuit1.jacobian([a, b, c])

        array_res = circuit2(a, np.array([b, c]))
        array_grad = circuit2.jacobian([a, np.array([b, c])])

        list_res = circuit2(a, [b, c])
        list_grad = circuit2.jacobian([a, [b, c]])

        self.assertAllAlmostEqual(positional_res, array_res, delta=self.tol)
        self.assertAllAlmostEqual(positional_grad, array_grad, delta=self.tol)

        array_res = circuit3(np.array([a, b, c]))
        array_grad = circuit3.jacobian([np.array([a, b, c])])

        list_res = circuit3([a, b, c])
        list_grad = circuit3.jacobian([[a, b, c]])

        self.assertAllAlmostEqual(positional_res, array_res, delta=self.tol)
        self.assertAllAlmostEqual(positional_grad, array_grad, delta=self.tol)


    def test_multiple_expectation_different_wires(self):
        "Tests that qnodes return multiple expectation values."
        self.logTestName()

        a, b, c = 0.5, 0.54, 0.3

        @qml.qnode(self.dev2)
        def circuit(x, y, z):
            qml.RX(x, wires=[0])
            qml.RZ(y, wires=[0])
            qml.CNOT(wires=[0, 1])
            qml.RY(y, wires=[0])
            qml.RX(z, wires=[0])
            return qml.expval.PauliY(0), qml.expval.PauliZ(1)

        res = circuit(a, b, c)

        out_state = np.kron(Rotx(c), I) @ np.kron(Roty(b), I) @ CNOT \
            @ np.kron(Rotz(b), I) @ np.kron(Rotx(a), I) @ np.array([1, 0, 0, 0])

        ex0 = np.vdot(out_state, np.kron(Y, I) @ out_state)
        ex1 = np.vdot(out_state, np.kron(I, Z) @ out_state)
        ex = np.array([ex0, ex1])
        self.assertAllAlmostEqual(ex, res, delta=self.tol)


    def test_multiple_keywordargs_used(self):
        "Tests that qnodes use multiple keyword arguments."
        self.logTestName()

        def circuit(w, x=None, y=None):
            qml.RX(x, wires=[0])
            qml.RX(y, wires=[1])
            return qml.expval.PauliZ(0), qml.expval.PauliZ(1)

        circuit = qml.QNode(circuit, self.dev2)

        c = circuit(1., x=np.pi, y=np.pi)
        self.assertAllAlmostEqual(c, [-1., -1.], delta=self.tol)


    def test_multidimensional_keywordargs_used(self):
        "Tests that qnodes use multi-dimensional keyword arguments."
        self.logTestName()

        def circuit(w, x=None):
            qml.RX(x[0], wires=[0])
            qml.RX(x[1], wires=[1])
            return qml.expval.PauliZ(0), qml.expval.PauliZ(1)

        circuit = qml.QNode(circuit, self.dev2)

        c = circuit(1., x=[np.pi, np.pi])
        self.assertAllAlmostEqual(c, [-1., -1.], delta=self.tol)


    def test_keywordargs_for_wires(self):
        "Tests that wires can be passed as keyword arguments."
        self.logTestName()

        default_q = 0

        def circuit(x, q=default_q):
            qml.RX(x, wires=[q])
            return qml.expval.PauliZ(q)

        circuit = qml.QNode(circuit, self.dev2)

        c = circuit(np.pi, q=1)
        self.assertEqual(circuit.queue[0].wires, [1])
        self.assertAlmostEqual(c, -1., delta=self.tol)

        c = circuit(np.pi)
        self.assertEqual(circuit.queue[0].wires, [default_q])
        self.assertAlmostEqual(c, -1., delta=self.tol)


    def test_keywordargs_used(self):
        "Tests that qnodes use keyword arguments."
        self.logTestName()

        def circuit(w, x=None):
            qml.RX(x, wires=[0])
            return qml.expval.PauliZ(0)

        circuit = qml.QNode(circuit, self.dev1)

        c = circuit(1., x=np.pi)
        self.assertAlmostEqual(c, -1., delta=self.tol)


    def test_keywordarg_updated_in_multiple_calls(self):
        "Tests that qnodes update keyword arguments in consecutive calls."
        self.logTestName()

        def circuit(w, x=None):
            qml.RX(w, wires=[0])
            qml.RX(x, wires=[1])
            return qml.expval.PauliZ(0), qml.expval.PauliZ(1)

        circuit = qml.QNode(circuit, self.dev2)

        c1 = circuit(0.1, x=0.)
        c2 = circuit(0.1, x=np.pi)
        self.assertTrue(c1[1] != c2[1])


    def test_keywordarg_passes_through_classicalnode(self):
        "Tests that qnodes' keyword arguments pass through classical nodes."
        self.logTestName()

        def circuit(w, x=None):
            qml.RX(w, wires=[0])
            qml.RX(x, wires=[1])
            return qml.expval.PauliZ(0), qml.expval.PauliZ(1)

        circuit = qml.QNode(circuit, self.dev2)

        def classnode(w, x=None):
            return circuit(w, x=x)

        c = classnode(0., x=np.pi)
        self.assertAllAlmostEqual(c, [1., -1.], delta=self.tol)


class TestQNodeGradients:
    """Qnode gradient tests."""

    @pytest.mark.parametrize('s', b_shapes)
    def test_multidim_array(self, s, tol):
        """Tests that arguments which are multidimensional arrays are
        properly evaluated and differentiated in QNodes."""

        multidim_array = np.reshape(b, s)
        def circuit(w):
            qml.RX(w[np.unravel_index(0,s)], wires=0) # b[0]
            qml.RX(w[np.unravel_index(1,s)], wires=1) # b[1]
            qml.RX(w[np.unravel_index(2,s)], wires=2) # ...
            qml.RX(w[np.unravel_index(3,s)], wires=3)
            qml.RX(w[np.unravel_index(4,s)], wires=4)
            qml.RX(w[np.unravel_index(5,s)], wires=5)
            qml.RX(w[np.unravel_index(6,s)], wires=6)
            qml.RX(w[np.unravel_index(7,s)], wires=7)
            return tuple(qml.expval.PauliZ(idx) for idx in range(len(b)))

        dev = qml.device('default.qubit', wires=8)
        circuit = qml.QNode(circuit, dev)

        # circuit evaluations
        circuit_output = circuit(multidim_array)
        expected_output = np.cos(b)
        assert np.allclose(circuit_output, expected_output, atol=tol, rtol=0)

        # circuit jacobians
        circuit_jacobian = circuit.jacobian(multidim_array)
        expected_jacobian = -np.diag(np.sin(b))
        assert np.allclose(circuit_jacobian, expected_jacobian, atol=tol, rtol=0)

    def test_qnode_cv_gradient_methods(self):
        """Tests the gradient computation methods on CV circuits."""
        # we can only use the 'A' method on parameters which only affect gaussian operations
        # that are not succeeded by nongaussian operations

        par = [0.4, -2.3]
        dev = qml.device('default.qubit', wires=2)

        def check_methods(qf, d):
            q = qml.QNode(qf, dev)
            # NOTE: the default plugin is a discrete (qubit) simulator, it cannot
            # execute CV gates, but the QNode can be constructed
            q.construct(par)
            assert q.grad_method_for_par == d

        def qf(x, y):
            qml.Displacement(x, 0, wires=[0])
            qml.CubicPhase(0.2, wires=[0])
            qml.Squeezing(0.3, y, wires=[1])
            qml.Rotation(1.3, wires=[1])
            # nongaussian succeeding x but not y
            # TODO when QNode uses a DAG to describe the circuit, uncomment this line
            #qml.Kerr(0.4, [0])
            return qml.expval.X(0), qml.expval.X(1)

        check_methods(qf, {0:'F', 1:'A'})

        def qf(x, y):
            qml.Displacement(x, 0, wires=[0])
            qml.CubicPhase(0.2, wires=[0])  # nongaussian succeeding x
            qml.Squeezing(0.3, x, wires=[1])  # x affects gates on both wires, y unused
            qml.Rotation(1.3, wires=[1])
            return qml.expval.X(0), qml.expval.X(1)

        check_methods(qf, {0:'F'})

        def qf(x, y):
            qml.Displacement(x, 0, wires=[0])
            qml.Displacement(1.2, y, wires=[0])
            qml.Beamsplitter(0.2, 1.7, wires=[0, 1])
            qml.Rotation(1.9, wires=[0])
            qml.Kerr(0.3, wires=[1])  # nongaussian succeeding both x and y due to the beamsplitter
            return qml.expval.X(0), qml.expval.X(1)

        check_methods(qf, {0:'F', 1:'F'})

        def qf(x, y):
            qml.Kerr(y, wires=[1])
            qml.Displacement(x, 0, wires=[0])
            qml.Beamsplitter(0.2, 1.7, wires=[0, 1])
            return qml.expval.X(0), qml.expval.X(1)

        check_methods(qf, {0:'A', 1:'F'})

    def test_qnode_gradient_multiple_gate_parameters(self, tol):
        """Tests that gates with multiple free parameters yield correct gradients."""
        par = [0.5, 0.3, -0.7]

        def qf(x, y, z):
            qml.RX(0.4, wires=[0])
            qml.Rot(x, y, z, wires=[0])
            qml.RY(-0.2, wires=[0])
            return qml.expval.PauliZ(0)

        dev = qml.device('default.qubit', wires=1)
        q = qml.QNode(qf, dev)
        value = q(*par)
        grad_A = q.jacobian(par, method='A')
        grad_F = q.jacobian(par, method='F')

        # analytic method works for every parameter
        assert q.grad_method_for_par == {0:'A', 1:'A', 2:'A'}
        # gradient has the correct shape and every element is nonzero
        assert grad_A.shape == (1,3)
        assert np.count_nonzero(grad_A) == 3
        # the different methods agree
        assert np.allclose(grad_A, grad_F, atol=tol, rtol=0)


    def test_qnode_gradient_repeated_gate_parameters(self, tol):
        """Tests that repeated use of a free parameter in a
        multi-parameter gate yield correct gradients."""
        par = [0.8, 1.3]

        def qf(x, y):
            qml.RX(np.pi/4, wires=[0])
            qml.Rot(y, x, 2*x, wires=[0])
            return qml.expval.PauliX(0)

        dev = qml.device('default.qubit', wires=1)
        q = qml.QNode(qf, dev)
        grad_A = q.jacobian(par, method='A')
        grad_F = q.jacobian(par, method='F')

        # the different methods agree
        assert np.allclose(grad_A, grad_F, atol=tol, rtol=0)

    def test_qnode_gradient_parameters_inside_array(self, tol):
        """Tests that free parameters inside an array passed to
        an Operation yield correct gradients."""
        par = [0.8, 1.3]

        def qf(x, y):
            qml.RX(x, wires=[0])
            qml.RY(x, wires=[0])
            return qml.expval.Hermitian(np.diag([y, 1]), 0)

        dev = qml.device('default.qubit', wires=1)
        q = qml.QNode(qf, dev)
        grad = q.jacobian(par)
        grad_F = q.jacobian(par, method='F')

        # par[0] can use the 'A' method, par[1] cannot
        assert q.grad_method_for_par == {0:'A', 1:'F'}
        # the different methods agree
        assert np.allclose(grad, grad_F, atol=tol, rtol=0)

    def test_array_parameters_autograd(self, tol):
        """Test that gradients of array parameters give
        same results as positional arguments."""

        a, b, c = 0.5, 0.54, 0.3

        def ansatz(x, y, z):
            qml.QubitStateVector(np.array([1, 0, 1, 1])/np.sqrt(3), wires=[0, 1])
            qml.Rot(x, y, z, wires=0)
            qml.CNOT(wires=[0, 1])
            return qml.expval.PauliZ(0)

        def circuit1(x, y, z):
            return ansatz(x, y, z)

        def circuit2(x, array):
            return ansatz(x, array[0], array[1])

        def circuit3(array):
            return ansatz(*array)

        dev = qml.device('default.qubit', wires=2)
        circuit1 = qml.QNode(circuit1, dev)
        grad1 = qml.grad(circuit1, argnum=[0, 1, 2])

        positional_grad = circuit1.jacobian([a, b, c])
        positional_autograd = grad1(a, b, c)
        assert np.allclose(positional_grad, positional_autograd, atol=tol, rtol=0)

        circuit2 = qml.QNode(circuit2, dev)
        grad2 = qml.grad(circuit2, argnum=[0, 1])

        circuit3 = qml.QNode(circuit3, dev)
        grad3 = qml.grad(circuit3, argnum=0)

        array_grad = circuit3.jacobian([np.array([a, b, c])])
        array_autograd = grad3(np.array([a, b, c]))
        assert np.allclose(array_grad, array_autograd, atol=tol, rtol=0)

    @staticmethod
    def expected_jacobian(x, y, z):
        dw0dx = 2/3*np.sin(x)*np.sin(y)
        dw0dy = 1/3*(np.sin(y)-2*np.cos(x)*np.cos(y))
        dw0dz = 0

        dw1dx = -2/3*np.cos(x)*np.sin(y)
        dw1dy = -2/3*np.cos(y)*np.sin(x)
        dw1dz = 0

        return np.array([[dw0dx, dw0dy, dw0dz],
                         [dw1dx, dw1dy, dw1dz]])

    def test_multiple_expectation_jacobian_positional(self, tol):
        """Tests that qnodes using positional arguments return
        correct gradients for multiple expectation values."""
        a, b, c = 0.5, 0.54, 0.3

        def circuit(x, y, z):
            qml.QubitStateVector(np.array([1, 0, 1, 1])/np.sqrt(3), wires=[0, 1])
            qml.Rot(x, y, z, wires=0)
            qml.CNOT(wires=[0, 1])
            return qml.expval.PauliZ(0), qml.expval.PauliY(1)

        dev = qml.device('default.qubit', wires=2)
        circuit = qml.QNode(circuit, dev)

        # compare our manual Jacobian computation to theoretical result
        # Note: circuit.jacobian actually returns a full jacobian in this case
        res = circuit.jacobian(np.array([a, b, c]))
        assert np.allclose(self.expected_jacobian(a, b, c), res, atol=tol, rtol=0)

        # compare our manual Jacobian computation to autograd
        # not sure if this is the intended usage of jacobian
        jac0 = qml.jacobian(circuit, 0)
        jac1 = qml.jacobian(circuit, 1)
        jac2 = qml.jacobian(circuit, 2)
        res = np.stack([jac0(a,b,c), jac1(a,b,c), jac2(a,b,c)]).T

        assert np.allclose(self.expected_jacobian(a, b, c), res, atol=tol, rtol=0)

    def test_multiple_expectation_jacobian_array(self, tol):
        """Tests that qnodes using an array argument return correct gradients
        for multiple expectation values."""
        a, b, c = 0.5, 0.54, 0.3

        def circuit(weights):
           qml.QubitStateVector(np.array([1, 0, 1, 1])/np.sqrt(3), wires=[0, 1])
           qml.Rot(weights[0], weights[1], weights[2], wires=0)
           qml.CNOT(wires=[0, 1])
           return qml.expval.PauliZ(0), qml.expval.PauliY(1)

        dev = qml.device('default.qubit', wires=2)
        circuit = qml.QNode(circuit, dev)

        res = circuit.jacobian([np.array([a, b, c])])
        assert np.allclose(self.expected_jacobian(a, b, c), res, atol=tol, rtol=0)

        jac = qml.jacobian(circuit, 0)
        res = jac(np.array([a, b, c]))
        assert np.allclose(self.expected_jacobian(a, b, c), res, atol=tol, rtol=0)

    def test_keywordarg_not_differentiated(self, tol):
        """Tests that qnodes do not differentiate w.r.t. keyword arguments."""
        a, b = 0.5, 0.54

        def circuit1(weights, x=0.3):
           qml.QubitStateVector(np.array([1, 0, 1, 1])/np.sqrt(3), wires=[0, 1])
           qml.Rot(weights[0], weights[1], x, wires=0)
           qml.CNOT(wires=[0, 1])
           return qml.expval.PauliZ(0), qml.expval.PauliY(1)

        dev = qml.device('default.qubit', wires=2)
        circuit1 = qml.QNode(circuit1, dev)

        def circuit2(weights):
           qml.QubitStateVector(np.array([1, 0, 1, 1])/np.sqrt(3), wires=[0, 1])
           qml.Rot(weights[0], weights[1], 0.3, wires=0)
           qml.CNOT(wires=[0, 1])
           return qml.expval.PauliZ(0), qml.expval.PauliY(1)

        circuit2 = qml.QNode(circuit2, dev)

        res1 = circuit1.jacobian([np.array([a, b])])
        res2 = circuit2.jacobian([np.array([a, b])])

        assert np.allclose(res1, res2, atol=tol, rtol=0)

    def test_differentiate_all_positional(self, tol):
        """Tests that all positional arguments are differentiated."""
        def circuit1(a, b, c):
            qml.RX(a, wires=0)
            qml.RX(b, wires=1)
            qml.RX(c, wires=2)
            return tuple(qml.expval.PauliZ(idx) for idx in range(3))

        dev = qml.device('default.qubit', wires=3)
        circuit1 = qml.QNode(circuit1, dev)

        vals = np.array([np.pi, np.pi / 2, np.pi / 3])
        circuit_output = circuit1(*vals)
        expected_output = np.cos(vals)
        assert np.allclose(circuit_output, expected_output, atol=tol, rtol=0)

        # circuit jacobians
        circuit_jacobian = circuit1.jacobian(vals)
        expected_jacobian = -np.diag(np.sin(vals))
        assert np.allclose(circuit_jacobian, expected_jacobian, atol=tol, rtol=0)

    def test_differentiate_first_positional(self, tol):
        """Tests that the first positional arguments are differentiated."""
        def circuit2(a, b):
            qml.RX(a, wires=0)
            return qml.expval.PauliZ(0)

        dev = qml.device('default.qubit', wires=2)
        circuit2 = qml.QNode(circuit2, dev)

        a = 0.7418
        b = -5.
        circuit_output = circuit2(a, b)
        expected_output = np.cos(a)
        assert np.allclose(circuit_output, expected_output, atol=tol, rtol=0)

        # circuit jacobians
        circuit_jacobian = circuit2.jacobian([a, b])
        expected_jacobian = np.array([[-np.sin(a), 0]])
        assert np.allclose(circuit_jacobian, expected_jacobian, atol=tol, rtol=0)

    def test_differentiate_second_positional(self, tol):
        """Tests that the second positional arguments are differentiated."""
        def circuit3(a, b):
            qml.RX(b, wires=0)
            return qml.expval.PauliZ(0)

        dev = qml.device('default.qubit', wires=2)
        circuit3 = qml.QNode(circuit3, dev)

        a = 0.7418
        b = -5.
        circuit_output = circuit3(a, b)
        expected_output = np.cos(b)
        assert np.allclose(circuit_output, expected_output, atol=tol, rtol=0)

        # circuit jacobians
        circuit_jacobian = circuit3.jacobian([a, b])
        expected_jacobian = np.array([[0, -np.sin(b)]])
        assert np.allclose(circuit_jacobian, expected_jacobian, atol=tol, rtol=0)

    def test_differentiate_second_third_positional(self, tol):
        """Tests that the second and third positional arguments are differentiated."""
        def circuit4(a, b, c):
            qml.RX(b, wires=0)
            qml.RX(c, wires=1)
            return qml.expval.PauliZ(0), qml.expval.PauliZ(1)

        dev = qml.device('default.qubit', wires=2)
        circuit4 = qml.QNode(circuit4, dev)

        a = 0.7418
        b = -5.
        c = np.pi / 7
        circuit_output = circuit4(a, b, c)
        expected_output = np.array([[np.cos(b), np.cos(c)]])
        assert np.allclose(circuit_output, expected_output, atol=tol, rtol=0)

        # circuit jacobians
        circuit_jacobian = circuit4.jacobian([a, b, c])
        expected_jacobian = np.array([[0., -np.sin(b), 0.],
                                      [0., 0., -np.sin(c)]])
        assert np.allclose(circuit_jacobian, expected_jacobian, atol=tol, rtol=0)

    def test_differentiate_positional_multidim(self, tol):
        """Tests that all positional arguments are differentiated
        when they are multidimensional."""

        def circuit(a, b):
            qml.RX(a[0], wires=0)
            qml.RX(a[1], wires=1)
            qml.RX(b[2, 1], wires=2)
            return qml.expval.PauliZ(0), qml.expval.PauliZ(1), qml.expval.PauliZ(2)

        dev = qml.device('default.qubit', wires=3)
        circuit = qml.QNode(circuit, dev)

        a = np.array([-np.sqrt(2), -0.54])
        b = np.array([np.pi / 7] * 6).reshape([3, 2])
        circuit_output = circuit(a, b)
        expected_output = np.cos(np.array([[a[0], a[1], b[-1, 0]]]))
        assert np.allclose(circuit_output, expected_output, atol=tol, rtol=0)

        # circuit jacobians
        circuit_jacobian = circuit.jacobian([a, b])
        expected_jacobian = np.array([[-np.sin(a[0])] + [0.] * 7,  # expval 0
                                      [0., -np.sin(a[1])] + [0.] * 6,  # expval 1
                                      [0.] * 2 + [0.] * 5 + [-np.sin(b[2, 1])]])  # expval 2
<<<<<<< HEAD

        assert np.allclose(circuit_jacobian, expected_jacobian, atol=tol, rtol=0)


class TestSubcircuits:
    """Tests for subcircuit construction and evaluation"""

    def test_no_generator(self):
        """Test exception is raised if subcircuit contains an
        operation with no generator"""
=======
        assert np.allclose(circuit_jacobian, expected_jacobian, atol=tol, rtol=0)


class TestQNodeVariance:
    """Qnode variance tests."""

    def test_involutory_variance(self, tol):
        """Tests qubit observable that are involutory"""
>>>>>>> 5e3c3143
        dev = qml.device('default.qubit', wires=1)

        @qml.qnode(dev)
        def circuit(a):
<<<<<<< HEAD
            qml.Rot(a, 0, 0, wires=0)
            return qml.expval.PauliX(0)

        with pytest.raises(QuantumFunctionError, match="has no defined generator"):
            circuit.construct_subcircuits([1])

    def test_generator_no_expval(self, monkeypatch):
        """Test exception is raised if subcircuit contains an
        opeation with generator that corresponds to no expectation value"""
        dev = qml.device('default.qubit', wires=1)

        @qml.qnode(dev)
        def circuit(a):
            qml.RX(a, wires=0)
            return qml.expval.PauliX(0)

        with monkeypatch.context() as m:
            m.setattr('pennylane.RX.generator', [qml.RX, 1])

            with pytest.raises(QuantumFunctionError, match="no corresponding expectation value"):
                circuit.construct_subcircuits([1])

    def test_construct_subcircuit(self):
        """Test correct subcircuits constructed"""
        dev = qml.device('default.qubit', wires=2)

        @qml.qnode(dev)
        def circuit(a, b, c):
            qml.RX(a, wires=0)
            qml.RY(b, wires=0)
            qml.CNOT(wires=[0, 1])
            qml.PhaseShift(c, wires=1)
            return qml.expval.PauliX(0)

        circuit.construct_subcircuits([1, 1, 1])
        res = circuit.subcircuits

        # first parameter subcircuit
        assert len(res[0]['queue']) == 0
        assert isinstance(res[0]['expval'][0], qml.expval.PauliX)

        # second parameter subcircuit
        assert len(res[1]['queue']) == 1
        assert isinstance(res[1]['queue'][0], qml.RX)
        assert isinstance(res[1]['expval'][0], qml.expval.PauliY)

        # third parameter subcircuit
        assert len(res[2]['queue']) == 3
        assert isinstance(res[2]['queue'][0], qml.RX)
        assert isinstance(res[2]['queue'][1], qml.RY)
        assert isinstance(res[2]['queue'][2], qml.CNOT)
        assert isinstance(res[2]['expval'][0], qml.expval.Hermitian)
        assert np.all(res[2]['expval'][0].params[0] == qml.PhaseShift.generator[0])

    def test_evaluate_subcircuit(self, tol):
        """Test subcircuits evaluate correctly"""
        dev = qml.device('default.qubit', wires=2)
=======
            qml.RX(a, wires=0)
            return qml.var.PauliZ(0)

        a = 0.54
        var = circuit(a)
        expected = np.sin(a)**2
        assert np.allclose(var, expected, atol=tol, rtol=0)

        # circuit jacobians
        gradA = circuit.jacobian([0.54], method='A')
        gradF = circuit.jacobian([0.54], method='F')
        expected = np.sin(2*a)
        assert np.allclose(gradA, expected, atol=tol, rtol=0)
        assert np.allclose(gradF, expected, atol=tol, rtol=0)

    def test_non_involutory_variance(self, tol):
        """Tests a qubit Hermitian observable that is not involutory"""
        dev = qml.device('default.qubit', wires=1)

        A = np.array([[4, -1+6j], [-1-6j, 2]])

        @qml.qnode(dev)
        def circuit(a):
            qml.RX(a, wires=0)
            return qml.var.Hermitian(A, 0)

        a = 0.54
        var = circuit(a)
        expected = (39/2) - 6*np.sin(2*a) + (35/2)*np.cos(2*a)
        assert np.allclose(var, expected, atol=tol, rtol=0)

        # circuit jacobians
        gradA = circuit.jacobian([a], method='A')
        gradF = circuit.jacobian([a], method='F')
        expected = -35*np.sin(2*a) - 12*np.cos(2*a)
        assert np.allclose(gradA, expected, atol=tol, rtol=0)
        assert np.allclose(gradF, expected, atol=tol, rtol=0)

    def test_fanout(self, tol):
        """Tests qubit observable with repeated parameters"""
        dev = qml.device('default.qubit', wires=1)

        @qml.qnode(dev)
        def circuit(a):
            qml.RX(a, wires=0)
            qml.RY(a, wires=0)
            return qml.var.PauliZ(0)

        a = 0.54
        var = circuit(a)
        expected = 0.5*np.sin(a)**2 * (np.cos(2*a)+3)
        assert np.allclose(var, expected, atol=tol, rtol=0)

        # circuit jacobians
        gradA = circuit.jacobian([a], method='A')
        gradF = circuit.jacobian([a], method='F')
        expected = 4*np.sin(a)*np.cos(a)**3
        assert np.allclose(gradA, expected, atol=tol, rtol=0)
        assert np.allclose(gradF, expected, atol=tol, rtol=0)

    def test_expval_and_variance(self, tol):
        """Test that the qnode works for a combination of expectation
        values and variances"""
        dev = qml.device('default.qubit', wires=3)
>>>>>>> 5e3c3143

        @qml.qnode(dev)
        def circuit(a, b, c):
            qml.RX(a, wires=0)
<<<<<<< HEAD
            qml.RY(b, wires=0)
            qml.CNOT(wires=[0, 1])
            qml.PhaseShift(c, wires=1)
            return qml.expval.PauliX(0)

        # construct subcircuits
        circuit.construct_subcircuits([1, 1, 1])

        a = 0.432
        b = 0.12
        c = -0.432

        # evaluate subcircuits
        circuit(a, b, c)

        # first parameter subcircuit
        assert circuit.subcircuits[0]['result'] == 0

        # second parameter subcircuit
        assert np.allclose(circuit.subcircuits[1]['result'], 0.5*np.sin(a), atol=tol, rtol=0)

        # third parameter subcircuit
        assert np.allclose(circuit.subcircuits[2]['result'], 0.5 - 0.5*np.cos(a)*np.cos(b), atol=tol, rtol=0)


if __name__ == '__main__':
    print('Testing PennyLane version ' + qml.version() + ', QNode class.')
    # run the tests in this file
    suite = unittest.TestSuite()
    for t in (BasicTest,GradientTest):
        ttt = unittest.TestLoader().loadTestsFromTestCase(t)
        suite.addTests(ttt)

    unittest.TextTestRunner().run(suite)
=======
            qml.RY(b, wires=1)
            qml.CNOT(wires=[1, 2])
            qml.RX(c, wires=2)
            qml.CNOT(wires=[0, 1])
            qml.RZ(c, wires=2)
            return qml.var.PauliZ(0), qml.expval.PauliZ(1), qml.var.PauliZ(2)

        a = 0.54
        b = -0.423
        c = 0.123

        var = circuit(a, b, c)
        expected = np.array([
            np.sin(a)**2,
            np.cos(a)*np.cos(b),
            0.25*(3-2*np.cos(b)**2*np.cos(2*c)-np.cos(2*b))
        ])
        assert np.allclose(var, expected, atol=tol, rtol=0)

        # # circuit jacobians
        gradA = circuit.jacobian([a, b, c], method='A')
        gradF = circuit.jacobian([a, b, c], method='F')
        expected = np.array([
            [2*np.cos(a)*np.sin(a), -np.cos(b)*np.sin(a), 0],
            [0, -np.cos(a)*np.sin(b), 0.5*(2*np.cos(b)*np.cos(2*c)*np.sin(b)+np.sin(2*b))],
            [0, 0, np.cos(b)**2*np.sin(2*c)]
        ]).T
        assert np.allclose(gradF, expected, atol=tol, rtol=0)
        assert np.allclose(gradA, expected, atol=tol, rtol=0)

    def test_first_order_cv(self, tol):
        """Test variance of a first order CV expectation value"""
        dev = qml.device('default.gaussian', wires=1)

        @qml.qnode(dev)
        def circuit(r, phi):
            qml.Squeezing(r, 0, wires=0)
            qml.Rotation(phi, wires=0)
            return qml.var.X(0)

        r = 0.543
        phi = -0.654

        var = circuit(r, phi)
        expected = np.exp(2*r)*np.sin(phi)**2 + np.exp(-2*r)*np.cos(phi)**2
        assert np.allclose(var, expected, atol=tol, rtol=0)

        # circuit jacobians
        gradA = circuit.jacobian([r, phi], method='A')
        gradF = circuit.jacobian([r, phi], method='F')
        expected = np.array([
            2*np.exp(2*r)*np.sin(phi)**2 - 2*np.exp(-2*r)*np.cos(phi)**2,
            2*np.sinh(2*r)*np.sin(2*phi)
        ])
        assert np.allclose(gradA, expected, atol=tol, rtol=0)
        assert np.allclose(gradF, expected, atol=tol, rtol=0)

    def test_second_order_cv(self, tol):
        """Test variance of a second order CV expectation value"""
        dev = qml.device('default.gaussian', wires=1)

        @qml.qnode(dev)
        def circuit(n, a):
            qml.ThermalState(n, wires=0)
            qml.Displacement(a, 0, wires=0)
            return qml.var.MeanPhoton(0)

        n = 0.12
        a = 0.765

        var = circuit(n, a)
        expected = n ** 2 + n + np.abs(a) ** 2 * (1 + 2 * n)
        assert np.allclose(var, expected, atol=tol, rtol=0)

        # circuit jacobians
        gradF = circuit.jacobian([n, a], method='F')
        expected = np.array([2*a**2+2*n+1, 2*a*(2*n+1)])
        assert np.allclose(gradF, expected, atol=tol, rtol=0)

    def test_error_analytic_second_order_cv(self):
        """Test exception raised if attempting to use a second
        order observable to compute the variance derivative analytically"""
        dev = qml.device('default.gaussian', wires=1)

        @qml.qnode(dev)
        def circuit(a):
            qml.Displacement(a, 0, wires=0)
            return qml.var.MeanPhoton(0)

        with pytest.raises(ValueError, match=r"cannot be used with the parameter\(s\) \{0\}"):
            circuit.jacobian([1.], method='A')
>>>>>>> 5e3c3143
<|MERGE_RESOLUTION|>--- conflicted
+++ resolved
@@ -915,7 +915,6 @@
         expected_jacobian = np.array([[-np.sin(a[0])] + [0.] * 7,  # expval 0
                                       [0., -np.sin(a[1])] + [0.] * 6,  # expval 1
                                       [0.] * 2 + [0.] * 5 + [-np.sin(b[2, 1])]])  # expval 2
-<<<<<<< HEAD
 
         assert np.allclose(circuit_jacobian, expected_jacobian, atol=tol, rtol=0)
 
@@ -926,21 +925,10 @@
     def test_no_generator(self):
         """Test exception is raised if subcircuit contains an
         operation with no generator"""
-=======
-        assert np.allclose(circuit_jacobian, expected_jacobian, atol=tol, rtol=0)
-
-
-class TestQNodeVariance:
-    """Qnode variance tests."""
-
-    def test_involutory_variance(self, tol):
-        """Tests qubit observable that are involutory"""
->>>>>>> 5e3c3143
         dev = qml.device('default.qubit', wires=1)
 
         @qml.qnode(dev)
         def circuit(a):
-<<<<<<< HEAD
             qml.Rot(a, 0, 0, wires=0)
             return qml.expval.PauliX(0)
 
@@ -998,7 +986,44 @@
     def test_evaluate_subcircuit(self, tol):
         """Test subcircuits evaluate correctly"""
         dev = qml.device('default.qubit', wires=2)
-=======
+
+        @qml.qnode(dev)
+        def circuit(a, b, c):
+            qml.RX(a, wires=0)
+            qml.RY(b, wires=0)
+            qml.CNOT(wires=[0, 1])
+            qml.PhaseShift(c, wires=1)
+            return qml.expval.PauliX(0)
+
+        # construct subcircuits
+        circuit.construct_subcircuits([1, 1, 1])
+
+        a = 0.432
+        b = 0.12
+        c = -0.432
+
+        # evaluate subcircuits
+        circuit(a, b, c)
+
+        # first parameter subcircuit
+        assert circuit.subcircuits[0]['result'] == 0
+
+        # second parameter subcircuit
+        assert np.allclose(circuit.subcircuits[1]['result'], 0.5*np.sin(a), atol=tol, rtol=0)
+
+        # third parameter subcircuit
+        assert np.allclose(circuit.subcircuits[2]['result'], 0.5 - 0.5*np.cos(a)*np.cos(b), atol=tol, rtol=0)
+
+
+class TestQNodeVariance:
+    """Qnode variance tests."""
+
+    def test_involutory_variance(self, tol):
+        """Tests qubit observable that are involutory"""
+        dev = qml.device('default.qubit', wires=1)
+
+        @qml.qnode(dev)
+        def circuit(a):
             qml.RX(a, wires=0)
             return qml.var.PauliZ(0)
 
@@ -1063,47 +1088,10 @@
         """Test that the qnode works for a combination of expectation
         values and variances"""
         dev = qml.device('default.qubit', wires=3)
->>>>>>> 5e3c3143
 
         @qml.qnode(dev)
         def circuit(a, b, c):
             qml.RX(a, wires=0)
-<<<<<<< HEAD
-            qml.RY(b, wires=0)
-            qml.CNOT(wires=[0, 1])
-            qml.PhaseShift(c, wires=1)
-            return qml.expval.PauliX(0)
-
-        # construct subcircuits
-        circuit.construct_subcircuits([1, 1, 1])
-
-        a = 0.432
-        b = 0.12
-        c = -0.432
-
-        # evaluate subcircuits
-        circuit(a, b, c)
-
-        # first parameter subcircuit
-        assert circuit.subcircuits[0]['result'] == 0
-
-        # second parameter subcircuit
-        assert np.allclose(circuit.subcircuits[1]['result'], 0.5*np.sin(a), atol=tol, rtol=0)
-
-        # third parameter subcircuit
-        assert np.allclose(circuit.subcircuits[2]['result'], 0.5 - 0.5*np.cos(a)*np.cos(b), atol=tol, rtol=0)
-
-
-if __name__ == '__main__':
-    print('Testing PennyLane version ' + qml.version() + ', QNode class.')
-    # run the tests in this file
-    suite = unittest.TestSuite()
-    for t in (BasicTest,GradientTest):
-        ttt = unittest.TestLoader().loadTestsFromTestCase(t)
-        suite.addTests(ttt)
-
-    unittest.TextTestRunner().run(suite)
-=======
             qml.RY(b, wires=1)
             qml.CNOT(wires=[1, 2])
             qml.RX(c, wires=2)
@@ -1194,5 +1182,4 @@
             return qml.var.MeanPhoton(0)
 
         with pytest.raises(ValueError, match=r"cannot be used with the parameter\(s\) \{0\}"):
-            circuit.jacobian([1.], method='A')
->>>>>>> 5e3c3143
+            circuit.jacobian([1.], method='A')