# Copyright 2018 Xanadu Quantum Technologies Inc.

# Licensed under the Apache License, Version 2.0 (the "License");
# you may not use this file except in compliance with the License.
# You may obtain a copy of the License at

#     http://www.apache.org/licenses/LICENSE-2.0

# Unless required by applicable law or agreed to in writing, software
# distributed under the License is distributed on an "AS IS" BASIS,
# WITHOUT WARRANTIES OR CONDITIONS OF ANY KIND, either express or implied.
# See the License for the specific language governing permissions and
# limitations under the License.
"""
Unit tests for the :mod:`pennylane` :class:`QNode` class.
"""
import pytest
import unittest
import logging as log
log.getLogger('defaults')

import autograd
from autograd import numpy as np

from defaults import pennylane as qml, BaseTest

from pennylane.qnode import _flatten, unflatten, QNode, QuantumFunctionError
from pennylane.plugins.default_qubit import CNOT, Rotx, Roty, Rotz, I, Y, Z
from pennylane._device import DeviceError


def expZ(state):
    return np.abs(state[0]) ** 2 - np.abs(state[1]) ** 2


thetas = np.linspace(-2*np.pi, 2*np.pi, 7)

a = np.linspace(-1,1,64)
a_shapes = [(64,),
            (64,1),
            (32,2),
            (16,4),
            (8,8),
            (16,2,2),
            (8,2,2,2),
            (4,2,2,2,2),
            (2,2,2,2,2,2)]

b = np.linspace(-1., 1., 8)
b_shapes = [(8,), (8,1), (4,2), (2,2,2), (2,1,2,1,2)]


class BasicTest(BaseTest):
    """Qnode basic tests.
    """
    def setUp(self):
        self.dev1 = qml.device('default.qubit', wires=1)
        self.dev2 = qml.device('default.qubit', wires=2)

    def test_flatten(self):
        "Tests that _flatten successfully flattens multidimensional arrays."
        self.logTestName()
        flat = a
        for s in a_shapes:
            reshaped = np.reshape(flat, s)
            flattened = np.array([x for x in _flatten(reshaped)])

            self.assertEqual(flattened.shape, flat.shape)
            self.assertAllEqual(flattened, flat)


    def test_unflatten(self):
        "Tests that _unflatten successfully unflattens multidimensional arrays."
        self.logTestName()
        flat = a
        for s in a_shapes:
            reshaped = np.reshape(flat, s)
            unflattened = np.array([x for x in unflatten(flat, reshaped)])

            self.assertEqual(unflattened.shape, reshaped.shape)
            self.assertAllEqual(unflattened, reshaped)

        with self.assertRaisesRegex(TypeError, 'Unsupported type in the model'):
            model = lambda x: x # not a valid model for unflatten
            unflatten(flat, model)

        with self.assertRaisesRegex(ValueError, 'Flattened iterable has more elements than the model'):
            unflatten(np.concatenate([flat, flat]), reshaped)


    def test_op_successors(self):
        "Tests QNode._op_successors()."
        self.logTestName()

        def qf(x):
            qml.RX(x, wires=[0])
            qml.CNOT(wires=[0, 1])
            qml.RY(0.4, wires=[0])
            qml.RZ(-0.2, wires=[1])
            return qml.expval(qml.PauliX(0)), qml.expval(qml.PauliZ(1))
        q = qml.QNode(qf, self.dev2)
        q.construct([1.0])

        # the six operations in qf should appear in q.ops in the same order they appear above
        self.assertTrue(q.ops[0].name == 'RX')
        self.assertTrue(q.ops[1].name == 'CNOT')
        self.assertTrue(q.ops[2].name == 'RY')
        self.assertTrue(q.ops[3].name == 'RZ')
        self.assertTrue(q.ops[4].name == 'PauliX')
        self.assertTrue(q.ops[5].name == 'PauliZ')
        # only gates
        gate_successors = q._op_successors(0, only='G')
        self.assertTrue(q.ops[0] not in gate_successors)
        self.assertTrue(q.ops[1] in gate_successors)
        self.assertTrue(q.ops[4] not in gate_successors)
        # only evs
        ev_sucessors = q._op_successors(0, only='E')
        self.assertTrue(q.ops[0] not in ev_sucessors)
        self.assertTrue(q.ops[1] not in ev_sucessors)
        self.assertTrue(q.ops[4] in ev_sucessors)
        # both
        successors = q._op_successors(0, only=None)
        self.assertTrue(q.ops[0] not in successors)
        self.assertTrue(q.ops[1] in successors)
        self.assertTrue(q.ops[4] in successors)
        # TODO once _op_successors has been upgraded to return only strict successors using a DAG
        #successors = q._op_successors(2, only=None)
        #self.assertTrue(q.ops[4] in successors)
        #self.assertTrue(q.ops[5] not in successors)


    def test_qnode_fail(self):
        "Tests that QNode initialization failures correctly raise exceptions."
        self.logTestName()
        par = 0.5

        #---------------------------------------------------------
        ## QNode internal issues

        # current context should not be set before `construct` is called
        def qf(x):
            return qml.expval(qml.PauliZ(wires=0))
        qnode = QNode(qf, self.dev1)
        QNode._current_context = qnode
        with self.assertRaisesRegex(QuantumFunctionError, 'QNode._current_context must not be modified outside this method.'):
            qnode.construct([0.0])
        QNode._current_context = None

        #---------------------------------------------------------
        ## faulty quantum functions

        # qfunc must return only Expectations
        @qml.qnode(self.dev2)
        def qf(x):
            qml.RX(x, wires=[0])
            return qml.expval(qml.PauliZ(wires=0)), 0.3
        with self.assertRaisesRegex(QuantumFunctionError, 'must return either'):
            qf(par)

        # all EVs must be returned...
        @qml.qnode(self.dev2)
        def qf(x):
            qml.RX(x, wires=[0])
            ex = qml.expval(qml.PauliZ(wires=1))
            return qml.expval(qml.PauliZ(0))
        with self.assertRaisesRegex(QuantumFunctionError, 'All measured observables'):
            qf(par)

        # ...in the correct order
        @qml.qnode(self.dev2)
        def qf(x):
            qml.RX(x, wires=[0])
            ex = qml.expval(qml.PauliZ(wires=1))
            return qml.expval(qml.PauliZ(0)), ex
        with self.assertRaisesRegex(QuantumFunctionError, 'All measured observables'):
            qf(par)

        # gates must precede EVs
        @qml.qnode(self.dev2)
        def qf(x):
            qml.RX(x, wires=[0])
            ev = qml.expval(qml.PauliZ(wires=1))
            qml.RY(0.5, wires=[0])
            return ev
        with self.assertRaisesRegex(QuantumFunctionError, 'gates must precede'):
            qf(par)

        # a wire cannot be measured more than once
        @qml.qnode(self.dev2)
        def qf(x):
            qml.RX(x, wires=[0])
            qml.CNOT(wires=[0, 1])
            return qml.expval(qml.PauliZ(0)), qml.expval(qml.PauliZ(1)), qml.expval(qml.PauliX(0))
        with self.assertRaisesRegex(QuantumFunctionError, 'can only be measured once'):
            qf(par)

        # device must have enough wires for the qfunc
        @qml.qnode(self.dev2)
        def qf(x):
            qml.RX(x, wires=[0])
            qml.CNOT(wires=[0, 2])
            return qml.expval(qml.PauliZ(0))
        with self.assertRaisesRegex(QuantumFunctionError, 'applied to invalid wire'):
            qf(par)

        # CV and discrete ops must not be mixed
        @qml.qnode(self.dev1)
        def qf(x):
            qml.RX(x, wires=[0])
            qml.Displacement(0.5, 0, wires=[0])
            return qml.expval(qml.PauliZ(0))
        with self.assertRaisesRegex(QuantumFunctionError, 'Continuous and discrete'):
            qf(par)

        # default plugin cannot execute CV operations, neither gates...
        @qml.qnode(self.dev1)
        def qf(x):
            qml.Displacement(0.5, 0, wires=[0])
            return qml.expval(qml.X(0))
        with self.assertRaisesRegex(DeviceError, 'Gate [a-zA-Z]+ not supported on device'):
            qf(par)

        # ...nor observables
        @qml.qnode(self.dev1)
        def qf(x):
            return qml.expval(qml.X(wires=0))
        with self.assertRaisesRegex(DeviceError, 'Observable [a-zA-Z]+ not supported on device'):
            qf(par)


    def test_jacobian_fail(self):
        "Tests that QNode.jacobian failures correctly raise exceptions."
        self.logTestName()
        par = 0.5

        #---------------------------------------------------------
        ## bad circuit

        # undifferentiable operation
        def qf(x):
            qml.BasisState(np.array([x, 0]), wires=[0,1])
            qml.RX(x, wires=[0])
            return qml.expval(qml.PauliZ(0))
        q = qml.QNode(qf, self.dev2)
        with self.assertRaisesRegex(ValueError, 'Cannot differentiate wrt parameter'):
            q.jacobian(par)

        # operation that does not support the 'A' method
        def qf(x):
            qml.RX(x, wires=[0])
            return qml.expval(qml.Hermitian(np.diag([x, 0]), 0))
        q = qml.QNode(qf, self.dev2)
        with self.assertRaisesRegex(ValueError, 'analytic gradient method cannot be used with'):
            q.jacobian(par, method='A')

        # bogus gradient method set
        def qf(x):
            qml.RX(x, wires=[0])
<<<<<<< HEAD
            return qml.expval(qml.PauliZ(0))
        q = qml.QNode(qf, self.dev2)
=======
            return qml.expval.PauliZ(0)

        # in non-cached mode, the grad method would be
        # recomputed and overwritten from the
        # bogus value 'J'. Caching stops this from happening.
        q = qml.QNode(qf, self.dev2, cache=True)

>>>>>>> 22efe4c5
        q.evaluate([0.0])
        keys = q.grad_method_for_par.keys()
        if len(keys) > 0:
            k0 = [k for k in keys][0]

        q.grad_method_for_par[k0] = 'J'
        with self.assertRaisesRegex(ValueError, 'Unknown gradient method'):
            q.jacobian(par)

        #---------------------------------------------------------
        ## bad input parameters

        def qf_ok(x):
            qml.Rot(0.3, x, -0.2, wires=[0])
            return qml.expval(qml.PauliZ(0))

        # if indices wrt. which the gradient is taken are specified they must be unique
        q = qml.QNode(qf_ok, self.dev2)
        with self.assertRaisesRegex(ValueError, 'indices must be unique'):
            q.jacobian(par, which=[0,0])

        # gradient wrt. nonexistent parameters
        q = qml.QNode(qf_ok, self.dev2)
        with self.assertRaisesRegex(ValueError, 'Tried to compute the gradient wrt'):
            q.jacobian(par, which=[0,6])
        with self.assertRaisesRegex(ValueError, 'Tried to compute the gradient wrt'):
            q.jacobian(par, which=[1,-1])

        # unknown grad method
        q = qml.QNode(qf_ok, self.dev1)
        with self.assertRaisesRegex(ValueError, 'Unknown gradient method'):
            q.jacobian(par, method='unknown')

        # only order-1 and order-2 finite diff methods are available
        q = qml.QNode(qf_ok, self.dev1)
        with self.assertRaisesRegex(ValueError, 'Order must be 1 or 2'):
            q.jacobian(par, method='F', order=3)


    def test_qnode_fanout(self):
        "Tests that qnodes can compute the correct function when the same parameter is used in multiple gates."
        self.logTestName()

        def circuit(reused_param, other_param):
            qml.RX(reused_param, wires=[0])
            qml.RZ(other_param, wires=[0])
            qml.RX(reused_param, wires=[0])
            return qml.expval(qml.PauliZ(0))

        f = qml.QNode(circuit, self.dev1)

        for reused_param in thetas:
            for theta in thetas:
                other_param = theta ** 2 / 11
                y_eval = f(reused_param, other_param)
                Rx = Rotx(reused_param)
                Rz = Rotz(other_param)
                zero_state = np.array([1.,0.])
                final_state = (Rx @ Rz @ Rx @ zero_state)
                y_true = expZ(final_state)
                self.assertAlmostEqual(y_eval, y_true, delta=self.tol)


    def test_qnode_array_parameters(self):
        "Test that QNode can take arrays as input arguments, and that they interact properly with autograd."
        self.logTestName()

        @qml.qnode(self.dev1)
        def circuit_n1s(dummy1, array, dummy2):
            qml.RY(0.5 * array[0,1], wires=0)
            qml.RY(-0.5 * array[1,1], wires=0)
            return qml.expval(qml.PauliX(0))  # returns a scalar

        @qml.qnode(self.dev1)
        def circuit_n1v(dummy1, array, dummy2):
            qml.RY(0.5 * array[0,1], wires=0)
            qml.RY(-0.5 * array[1,1], wires=0)
            return qml.expval(qml.PauliX(0)),  # note the comma, returns a 1-vector

        @qml.qnode(self.dev2)
        def circuit_nn(dummy1, array, dummy2):
            qml.RY(0.5 * array[0,1], wires=0)
            qml.RY(-0.5 * array[1,1], wires=0)
            qml.RY(array[1,0], wires=1)
            return qml.expval(qml.PauliX(0)), qml.expval(qml.PauliX(1))  # returns a 2-vector

        args = (0.46, np.array([[2., 3., 0.3], [7., 4., 2.1]]), -0.13)
        grad_target = (np.array(1.), np.array([[0.5,  0.43879, 0], [0, -0.43879, 0]]), np.array(-0.4))
        cost_target = 1.03257
        for circuit in [circuit_n1s, circuit_n1v, circuit_nn]:
            def cost(x, array, y):
                c = circuit(0.111, array, 4.5)
                if not np.isscalar(c):
                    c = c[0]  # get a scalar
                return c +0.5*array[0,0] +x -0.4*y

            cost_grad = qml.grad(cost, argnum=[0, 1, 2])
            self.assertAllAlmostEqual(cost(*args), cost_target, delta=self.tol)
            self.assertAllAlmostEqual(cost_grad(*args), grad_target, delta=self.tol)


    def test_array_parameters_evaluate(self):
        "Test that array parameters gives same result as positional arguments."
        self.logTestName()

        a, b, c = 0.5, 0.54, 0.3

        def ansatz(x, y, z):
            qml.QubitStateVector(np.array([1, 0, 1, 1])/np.sqrt(3), wires=[0, 1])
            qml.Rot(x, y, z, wires=0)
            qml.CNOT(wires=[0, 1])
            return qml.expval(qml.PauliZ(0)), qml.expval(qml.PauliY(1))

        @qml.qnode(self.dev2)
        def circuit1(x, y, z):
            return ansatz(x, y, z)

        @qml.qnode(self.dev2)
        def circuit2(x, array):
            return ansatz(x, array[0], array[1])

        @qml.qnode(self.dev2)
        def circuit3(array):
            return ansatz(*array)

        positional_res = circuit1(a, b, c)
        positional_grad = circuit1.jacobian([a, b, c])

        array_res = circuit2(a, np.array([b, c]))
        array_grad = circuit2.jacobian([a, np.array([b, c])])

        list_res = circuit2(a, [b, c])
        list_grad = circuit2.jacobian([a, [b, c]])

        self.assertAllAlmostEqual(positional_res, array_res, delta=self.tol)
        self.assertAllAlmostEqual(positional_grad, array_grad, delta=self.tol)

        array_res = circuit3(np.array([a, b, c]))
        array_grad = circuit3.jacobian([np.array([a, b, c])])

        list_res = circuit3([a, b, c])
        list_grad = circuit3.jacobian([[a, b, c]])

        self.assertAllAlmostEqual(positional_res, array_res, delta=self.tol)
        self.assertAllAlmostEqual(positional_grad, array_grad, delta=self.tol)


    def test_multiple_expectation_different_wires(self):
        "Tests that qnodes return multiple expectation values."
        self.logTestName()

        a, b, c = 0.5, 0.54, 0.3

        @qml.qnode(self.dev2)
        def circuit(x, y, z):
            qml.RX(x, wires=[0])
            qml.RZ(y, wires=[0])
            qml.CNOT(wires=[0, 1])
            qml.RY(y, wires=[0])
            qml.RX(z, wires=[0])
            return qml.expval(qml.PauliY(0)), qml.expval(qml.PauliZ(1))

        res = circuit(a, b, c)

        out_state = np.kron(Rotx(c), I) @ np.kron(Roty(b), I) @ CNOT \
            @ np.kron(Rotz(b), I) @ np.kron(Rotx(a), I) @ np.array([1, 0, 0, 0])

        ex0 = np.vdot(out_state, np.kron(Y, I) @ out_state)
        ex1 = np.vdot(out_state, np.kron(I, Z) @ out_state)
        ex = np.array([ex0, ex1])
        self.assertAllAlmostEqual(ex, res, delta=self.tol)


    def test_multiple_keywordargs_used(self):
        "Tests that qnodes use multiple keyword arguments."
        self.logTestName()

        def circuit(w, x=None, y=None):
            qml.RX(x, wires=[0])
            qml.RX(y, wires=[1])
            return qml.expval(qml.PauliZ(0)), qml.expval(qml.PauliZ(1))

        circuit = qml.QNode(circuit, self.dev2)

        c = circuit(1., x=np.pi, y=np.pi)
        self.assertAllAlmostEqual(c, [-1., -1.], delta=self.tol)


    def test_multidimensional_keywordargs_used(self):
        "Tests that qnodes use multi-dimensional keyword arguments."
        self.logTestName()

        def circuit(w, x=None):
            qml.RX(x[0], wires=[0])
            qml.RX(x[1], wires=[1])
            return qml.expval(qml.PauliZ(0)), qml.expval(qml.PauliZ(1))

        circuit = qml.QNode(circuit, self.dev2)

        c = circuit(1., x=[np.pi, np.pi])
        self.assertAllAlmostEqual(c, [-1., -1.], delta=self.tol)


    def test_keywordargs_for_wires(self):
        "Tests that wires can be passed as keyword arguments."
        self.logTestName()

        default_q = 0

        def circuit(x, q=default_q):
            qml.RX(x, wires=[q])
            return qml.expval(qml.PauliZ(q))

        circuit = qml.QNode(circuit, self.dev2)

        c = circuit(np.pi, q=1)
        self.assertEqual(circuit.queue[0].wires, [1])
        self.assertAlmostEqual(c, -1., delta=self.tol)

        c = circuit(np.pi)
        self.assertEqual(circuit.queue[0].wires, [default_q])
        self.assertAlmostEqual(c, -1., delta=self.tol)


    def test_keywordargs_used(self):
        "Tests that qnodes use keyword arguments."
        self.logTestName()

        def circuit(w, x=None):
            qml.RX(x, wires=[0])
            return qml.expval(qml.PauliZ(0))

        circuit = qml.QNode(circuit, self.dev1)

        c = circuit(1., x=np.pi)
        self.assertAlmostEqual(c, -1., delta=self.tol)


    def test_keywordarg_updated_in_multiple_calls(self):
        "Tests that qnodes update keyword arguments in consecutive calls."
        self.logTestName()

        def circuit(w, x=None):
            qml.RX(w, wires=[0])
            qml.RX(x, wires=[1])
            return qml.expval(qml.PauliZ(0)), qml.expval(qml.PauliZ(1))

        circuit = qml.QNode(circuit, self.dev2)

        c1 = circuit(0.1, x=0.)
        c2 = circuit(0.1, x=np.pi)
        self.assertTrue(c1[1] != c2[1])


    def test_keywordarg_passes_through_classicalnode(self):
        "Tests that qnodes' keyword arguments pass through classical nodes."
        self.logTestName()

        def circuit(w, x=None):
            qml.RX(w, wires=[0])
            qml.RX(x, wires=[1])
            return qml.expval(qml.PauliZ(0)), qml.expval(qml.PauliZ(1))

        circuit = qml.QNode(circuit, self.dev2)

        def classnode(w, x=None):
            return circuit(w, x=x)

        c = classnode(0., x=np.pi)
        self.assertAllAlmostEqual(c, [1., -1.], delta=self.tol)


class TestQNodeGradients:
    """Qnode gradient tests."""

    @pytest.mark.parametrize('s', b_shapes)
    def test_multidim_array(self, s, tol):
        """Tests that arguments which are multidimensional arrays are
        properly evaluated and differentiated in QNodes."""

        multidim_array = np.reshape(b, s)
        def circuit(w):
            qml.RX(w[np.unravel_index(0,s)], wires=0) # b[0]
            qml.RX(w[np.unravel_index(1,s)], wires=1) # b[1]
            qml.RX(w[np.unravel_index(2,s)], wires=2) # ...
            qml.RX(w[np.unravel_index(3,s)], wires=3)
            qml.RX(w[np.unravel_index(4,s)], wires=4)
            qml.RX(w[np.unravel_index(5,s)], wires=5)
            qml.RX(w[np.unravel_index(6,s)], wires=6)
            qml.RX(w[np.unravel_index(7,s)], wires=7)
            return tuple(qml.expval(qml.PauliZ(idx)) for idx in range(len(b)))

        dev = qml.device('default.qubit', wires=8)
        circuit = qml.QNode(circuit, dev)

        # circuit evaluations
        circuit_output = circuit(multidim_array)
        expected_output = np.cos(b)
        assert np.allclose(circuit_output, expected_output, atol=tol, rtol=0)

        # circuit jacobians
        circuit_jacobian = circuit.jacobian([multidim_array])
        expected_jacobian = -np.diag(np.sin(b))
        assert np.allclose(circuit_jacobian, expected_jacobian, atol=tol, rtol=0)

    def test_qnode_cv_gradient_methods(self):
        """Tests the gradient computation methods on CV circuits."""
        # we can only use the 'A' method on parameters which only affect gaussian operations
        # that are not succeeded by nongaussian operations

        par = [0.4, -2.3]
        dev = qml.device('default.qubit', wires=2)

        def check_methods(qf, d):
            q = qml.QNode(qf, dev)
            # NOTE: the default plugin is a discrete (qubit) simulator, it cannot
            # execute CV gates, but the QNode can be constructed
            q.construct(par)
            assert q.grad_method_for_par == d

        def qf(x, y):
            qml.Displacement(x, 0, wires=[0])
            qml.CubicPhase(0.2, wires=[0])
            qml.Squeezing(0.3, y, wires=[1])
            qml.Rotation(1.3, wires=[1])
            # nongaussian succeeding x but not y
            # TODO when QNode uses a DAG to describe the circuit, uncomment this line
            #qml.Kerr(0.4, [0])
            return qml.expval(qml.X(0)), qml.expval(qml.X(1))

        check_methods(qf, {0:'F', 1:'A'})

        def qf(x, y):
            qml.Displacement(x, 0, wires=[0])
            qml.CubicPhase(0.2, wires=[0])  # nongaussian succeeding x
            qml.Squeezing(0.3, x, wires=[1])  # x affects gates on both wires, y unused
            qml.Rotation(1.3, wires=[1])
            return qml.expval(qml.X(0)), qml.expval(qml.X(1))

        check_methods(qf, {0:'F'})

        def qf(x, y):
            qml.Displacement(x, 0, wires=[0])
            qml.Displacement(1.2, y, wires=[0])
            qml.Beamsplitter(0.2, 1.7, wires=[0, 1])
            qml.Rotation(1.9, wires=[0])
            qml.Kerr(0.3, wires=[1])  # nongaussian succeeding both x and y due to the beamsplitter
            return qml.expval(qml.X(0)), qml.expval(qml.X(1))

        check_methods(qf, {0:'F', 1:'F'})

        def qf(x, y):
            qml.Kerr(y, wires=[1])
            qml.Displacement(x, 0, wires=[0])
            qml.Beamsplitter(0.2, 1.7, wires=[0, 1])
            return qml.expval(qml.X(0)), qml.expval(qml.X(1))

        check_methods(qf, {0:'A', 1:'F'})

    def test_qnode_gradient_multiple_gate_parameters(self, tol):
        """Tests that gates with multiple free parameters yield correct gradients."""
        par = [0.5, 0.3, -0.7]

        def qf(x, y, z):
            qml.RX(0.4, wires=[0])
            qml.Rot(x, y, z, wires=[0])
            qml.RY(-0.2, wires=[0])
            return qml.expval(qml.PauliZ(0))

        dev = qml.device('default.qubit', wires=1)
        q = qml.QNode(qf, dev)
        value = q(*par)
        grad_A = q.jacobian(par, method='A')
        grad_F = q.jacobian(par, method='F')

        # analytic method works for every parameter
        assert q.grad_method_for_par == {0:'A', 1:'A', 2:'A'}
        # gradient has the correct shape and every element is nonzero
        assert grad_A.shape == (1,3)
        assert np.count_nonzero(grad_A) == 3
        # the different methods agree
        assert np.allclose(grad_A, grad_F, atol=tol, rtol=0)


    def test_qnode_gradient_repeated_gate_parameters(self, tol):
        """Tests that repeated use of a free parameter in a
        multi-parameter gate yield correct gradients."""
        par = [0.8, 1.3]

        def qf(x, y):
            qml.RX(np.pi/4, wires=[0])
            qml.Rot(y, x, 2*x, wires=[0])
            return qml.expval(qml.PauliX(0))

        dev = qml.device('default.qubit', wires=1)
        q = qml.QNode(qf, dev)
        grad_A = q.jacobian(par, method='A')
        grad_F = q.jacobian(par, method='F')

        # the different methods agree
        assert np.allclose(grad_A, grad_F, atol=tol, rtol=0)

    def test_qnode_gradient_parameters_inside_array(self, tol):
        """Tests that free parameters inside an array passed to
        an Operation yield correct gradients."""
        par = [0.8, 1.3]

        def qf(x, y):
            qml.RX(x, wires=[0])
            qml.RY(x, wires=[0])
            return qml.expval(qml.Hermitian(np.diag([y, 1]), 0))

        dev = qml.device('default.qubit', wires=1)
        q = qml.QNode(qf, dev)
        grad = q.jacobian(par)
        grad_F = q.jacobian(par, method='F')

        # par[0] can use the 'A' method, par[1] cannot
        assert q.grad_method_for_par == {0:'A', 1:'F'}
        # the different methods agree
        assert np.allclose(grad, grad_F, atol=tol, rtol=0)

    def test_array_parameters_autograd(self, tol):
        """Test that gradients of array parameters give
        same results as positional arguments."""

        a, b, c = 0.5, 0.54, 0.3

        def ansatz(x, y, z):
            qml.QubitStateVector(np.array([1, 0, 1, 1])/np.sqrt(3), wires=[0, 1])
            qml.Rot(x, y, z, wires=0)
            qml.CNOT(wires=[0, 1])
            return qml.expval(qml.PauliZ(0))

        def circuit1(x, y, z):
            return ansatz(x, y, z)

        def circuit2(x, array):
            return ansatz(x, array[0], array[1])

        def circuit3(array):
            return ansatz(*array)

        dev = qml.device('default.qubit', wires=2)
        circuit1 = qml.QNode(circuit1, dev)
        grad1 = qml.grad(circuit1, argnum=[0, 1, 2])

        positional_grad = circuit1.jacobian([a, b, c])
        positional_autograd = grad1(a, b, c)
        assert np.allclose(positional_grad, positional_autograd, atol=tol, rtol=0)

        circuit2 = qml.QNode(circuit2, dev)
        grad2 = qml.grad(circuit2, argnum=[0, 1])

        circuit3 = qml.QNode(circuit3, dev)
        grad3 = qml.grad(circuit3, argnum=0)

        array_grad = circuit3.jacobian([np.array([a, b, c])])
        array_autograd = grad3(np.array([a, b, c]))
        assert np.allclose(array_grad, array_autograd, atol=tol, rtol=0)

    @staticmethod
    def expected_jacobian(x, y, z):
        dw0dx = 2/3*np.sin(x)*np.sin(y)
        dw0dy = 1/3*(np.sin(y)-2*np.cos(x)*np.cos(y))
        dw0dz = 0

        dw1dx = -2/3*np.cos(x)*np.sin(y)
        dw1dy = -2/3*np.cos(y)*np.sin(x)
        dw1dz = 0

        return np.array([[dw0dx, dw0dy, dw0dz],
                         [dw1dx, dw1dy, dw1dz]])

    def test_multiple_expectation_jacobian_positional(self, tol):
        """Tests that qnodes using positional arguments return
        correct gradients for multiple expectation values."""
        a, b, c = 0.5, 0.54, 0.3

        def circuit(x, y, z):
            qml.QubitStateVector(np.array([1, 0, 1, 1])/np.sqrt(3), wires=[0, 1])
            qml.Rot(x, y, z, wires=0)
            qml.CNOT(wires=[0, 1])
            return qml.expval(qml.PauliZ(0)), qml.expval(qml.PauliY(1))

        dev = qml.device('default.qubit', wires=2)
        circuit = qml.QNode(circuit, dev)

        # compare our manual Jacobian computation to theoretical result
        # Note: circuit.jacobian actually returns a full jacobian in this case
        res = circuit.jacobian(np.array([a, b, c]))
        assert np.allclose(self.expected_jacobian(a, b, c), res, atol=tol, rtol=0)

        # compare our manual Jacobian computation to autograd
        # not sure if this is the intended usage of jacobian
        jac0 = qml.jacobian(circuit, 0)
        jac1 = qml.jacobian(circuit, 1)
        jac2 = qml.jacobian(circuit, 2)
        res = np.stack([jac0(a,b,c), jac1(a,b,c), jac2(a,b,c)]).T

        assert np.allclose(self.expected_jacobian(a, b, c), res, atol=tol, rtol=0)

    def test_multiple_expectation_jacobian_array(self, tol):
        """Tests that qnodes using an array argument return correct gradients
        for multiple expectation values."""
        a, b, c = 0.5, 0.54, 0.3

        def circuit(weights):
           qml.QubitStateVector(np.array([1, 0, 1, 1])/np.sqrt(3), wires=[0, 1])
           qml.Rot(weights[0], weights[1], weights[2], wires=0)
           qml.CNOT(wires=[0, 1])
           return qml.expval(qml.PauliZ(0)), qml.expval(qml.PauliY(1))

        dev = qml.device('default.qubit', wires=2)
        circuit = qml.QNode(circuit, dev)

        res = circuit.jacobian([np.array([a, b, c])])
        assert np.allclose(self.expected_jacobian(a, b, c), res, atol=tol, rtol=0)

        jac = qml.jacobian(circuit, 0)
        res = jac(np.array([a, b, c]))
        assert np.allclose(self.expected_jacobian(a, b, c), res, atol=tol, rtol=0)

    def test_keywordarg_not_differentiated(self, tol):
        """Tests that qnodes do not differentiate w.r.t. keyword arguments."""
        a, b = 0.5, 0.54

        def circuit1(weights, x=0.3):
           qml.QubitStateVector(np.array([1, 0, 1, 1])/np.sqrt(3), wires=[0, 1])
           qml.Rot(weights[0], weights[1], x, wires=0)
           qml.CNOT(wires=[0, 1])
           return qml.expval(qml.PauliZ(0)), qml.expval(qml.PauliY(1))

        dev = qml.device('default.qubit', wires=2)
        circuit1 = qml.QNode(circuit1, dev)

        def circuit2(weights):
           qml.QubitStateVector(np.array([1, 0, 1, 1])/np.sqrt(3), wires=[0, 1])
           qml.Rot(weights[0], weights[1], 0.3, wires=0)
           qml.CNOT(wires=[0, 1])
           return qml.expval(qml.PauliZ(0)), qml.expval(qml.PauliY(1))

        circuit2 = qml.QNode(circuit2, dev)

        res1 = circuit1.jacobian([np.array([a, b])])
        res2 = circuit2.jacobian([np.array([a, b])])

        assert np.allclose(res1, res2, atol=tol, rtol=0)

    def test_differentiate_all_positional(self, tol):
        """Tests that all positional arguments are differentiated."""
        def circuit1(a, b, c):
            qml.RX(a, wires=0)
            qml.RX(b, wires=1)
            qml.RX(c, wires=2)
            return tuple(qml.expval(qml.PauliZ(idx)) for idx in range(3))

        dev = qml.device('default.qubit', wires=3)
        circuit1 = qml.QNode(circuit1, dev)

        vals = np.array([np.pi, np.pi / 2, np.pi / 3])
        circuit_output = circuit1(*vals)
        expected_output = np.cos(vals)
        assert np.allclose(circuit_output, expected_output, atol=tol, rtol=0)

        # circuit jacobians
        circuit_jacobian = circuit1.jacobian(vals)
        expected_jacobian = -np.diag(np.sin(vals))
        assert np.allclose(circuit_jacobian, expected_jacobian, atol=tol, rtol=0)

    def test_differentiate_first_positional(self, tol):
        """Tests that the first positional arguments are differentiated."""
        def circuit2(a, b):
            qml.RX(a, wires=0)
            return qml.expval(qml.PauliZ(0))

        dev = qml.device('default.qubit', wires=2)
        circuit2 = qml.QNode(circuit2, dev)

        a = 0.7418
        b = -5.
        circuit_output = circuit2(a, b)
        expected_output = np.cos(a)
        assert np.allclose(circuit_output, expected_output, atol=tol, rtol=0)

        # circuit jacobians
        circuit_jacobian = circuit2.jacobian([a, b])
        expected_jacobian = np.array([[-np.sin(a), 0]])
        assert np.allclose(circuit_jacobian, expected_jacobian, atol=tol, rtol=0)

    def test_differentiate_second_positional(self, tol):
        """Tests that the second positional arguments are differentiated."""
        def circuit3(a, b):
            qml.RX(b, wires=0)
            return qml.expval(qml.PauliZ(0))

        dev = qml.device('default.qubit', wires=2)
        circuit3 = qml.QNode(circuit3, dev)

        a = 0.7418
        b = -5.
        circuit_output = circuit3(a, b)
        expected_output = np.cos(b)
        assert np.allclose(circuit_output, expected_output, atol=tol, rtol=0)

        # circuit jacobians
        circuit_jacobian = circuit3.jacobian([a, b])
        expected_jacobian = np.array([[0, -np.sin(b)]])
        assert np.allclose(circuit_jacobian, expected_jacobian, atol=tol, rtol=0)

    def test_differentiate_second_third_positional(self, tol):
        """Tests that the second and third positional arguments are differentiated."""
        def circuit4(a, b, c):
            qml.RX(b, wires=0)
            qml.RX(c, wires=1)
            return qml.expval(qml.PauliZ(0)), qml.expval(qml.PauliZ(1))

        dev = qml.device('default.qubit', wires=2)
        circuit4 = qml.QNode(circuit4, dev)

        a = 0.7418
        b = -5.
        c = np.pi / 7
        circuit_output = circuit4(a, b, c)
        expected_output = np.array([[np.cos(b), np.cos(c)]])
        assert np.allclose(circuit_output, expected_output, atol=tol, rtol=0)

        # circuit jacobians
        circuit_jacobian = circuit4.jacobian([a, b, c])
        expected_jacobian = np.array([[0., -np.sin(b), 0.],
                                      [0., 0., -np.sin(c)]])
        assert np.allclose(circuit_jacobian, expected_jacobian, atol=tol, rtol=0)

    def test_differentiate_positional_multidim(self, tol):
        """Tests that all positional arguments are differentiated
        when they are multidimensional."""

        def circuit(a, b):
            qml.RX(a[0], wires=0)
            qml.RX(a[1], wires=1)
            qml.RX(b[2, 1], wires=2)
            return qml.expval(qml.PauliZ(0)), qml.expval(qml.PauliZ(1)), qml.expval(qml.PauliZ(2))

        dev = qml.device('default.qubit', wires=3)
        circuit = qml.QNode(circuit, dev)

        a = np.array([-np.sqrt(2), -0.54])
        b = np.array([np.pi / 7] * 6).reshape([3, 2])
        circuit_output = circuit(a, b)
        expected_output = np.cos(np.array([[a[0], a[1], b[-1, 0]]]))
        assert np.allclose(circuit_output, expected_output, atol=tol, rtol=0)

        # circuit jacobians
        circuit_jacobian = circuit.jacobian([a, b])
        expected_jacobian = np.array([[-np.sin(a[0])] + [0.] * 7,  # expval 0
                                      [0., -np.sin(a[1])] + [0.] * 6,  # expval 1
                                      [0.] * 2 + [0.] * 5 + [-np.sin(b[2, 1])]])  # expval 2
        assert np.allclose(circuit_jacobian, expected_jacobian, atol=tol, rtol=0)


class TestQNodeCacheing:
    """Tests for the QNode construction caching"""

    def test_no_caching(self):
        """Test that the circuit structure changes on
        subsequent evalutions with caching turned off
        """
        dev = qml.device('default.qubit', wires=2)

        def circuit(x, c=None):
            qml.RX(x, wires=0)

            for i in range(c):
                qml.RX(x, wires=i)
    
            return qml.expval.PauliZ(0)

        circuit = qml.QNode(circuit, dev, cache=False)

        # first evaluation
        circuit(0, c=0)
        # check structure
        assert len(circuit.queue) == 1

        # second evaluation
        circuit(0, c=1)
        # check structure
        assert len(circuit.queue) == 2

    def test_caching(self):
        """Test that the circuit structure does not change on
        subsequent evalutions with caching turned on
        """
        dev = qml.device('default.qubit', wires=2)

        def circuit(x, c=None):
            qml.RX(x, wires=0)

            for i in range(c.val):
                qml.RX(x, wires=i)

            return qml.expval.PauliZ(0)

        circuit = qml.QNode(circuit, dev, cache=True)

        # first evaluation
        circuit(0, c=0)
        # check structure
        assert len(circuit.queue) == 1

        # second evaluation
        circuit(0, c=1)
        # check structure
        assert len(circuit.queue) == 1<|MERGE_RESOLUTION|>--- conflicted
+++ resolved
@@ -256,18 +256,13 @@
         # bogus gradient method set
         def qf(x):
             qml.RX(x, wires=[0])
-<<<<<<< HEAD
-            return qml.expval(qml.PauliZ(0))
-        q = qml.QNode(qf, self.dev2)
-=======
-            return qml.expval.PauliZ(0)
+            return qml.expval(qml.PauliZ(0))
 
         # in non-cached mode, the grad method would be
         # recomputed and overwritten from the
         # bogus value 'J'. Caching stops this from happening.
         q = qml.QNode(qf, self.dev2, cache=True)
 
->>>>>>> 22efe4c5
         q.evaluate([0.0])
         keys = q.grad_method_for_par.keys()
         if len(keys) > 0:
