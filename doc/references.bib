--- conflicted
+++ resolved
@@ -404,12 +404,6 @@
   volume = {3},
   number = {12},
   pages = {1460--1465},
-<<<<<<< HEAD
-  author = {Seth Lloyd and Christian Weedbrook},
-  title = {An Optimal Design for Universal Multiport Interferometers},
-  journal = {Optica}
-}
-=======
   author = {William R. Clements and Peter C. Humphreys and Benjamin J. Metcalf and W. Steven Kolthammer and Ian A. Walmsley},
   title = {An Optimal Design for Universal Multiport Interferometers},
   journal = {Optica}
@@ -425,5 +419,4 @@
   pages={58},
   year={1994},
   publisher={APS}
-}
->>>>>>> 36eaccef
+}