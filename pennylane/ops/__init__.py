# Copyright 2018 Xanadu Quantum Technologies Inc.

# Licensed under the Apache License, Version 2.0 (the "License");
# you may not use this file except in compliance with the License.
# You may obtain a copy of the License at

#     http://www.apache.org/licenses/LICENSE-2.0

# Unless required by applicable law or agreed to in writing, software
# distributed under the License is distributed on an "AS IS" BASIS,
# WITHOUT WARRANTIES OR CONDITIONS OF ANY KIND, either express or implied.
# See the License for the specific language governing permissions and
# limitations under the License.
"""Submodule containing core quantum operations supported by PennyLane.

.. currentmodule:: pennylane.ops

PennyLane supports a collection of built-in quantum operations and observables,
including both discrete-variable (DV) operations as used in the qubit model,
and continuous-variable (CV) operations as used in the qumode model of quantum
computation.

Here, we summarize the built-in operations and observables supported by PennyLane,
as well as the conventions chosen for their implementation.

.. note::

    When writing a plugin device for PennyLane, make sure that your plugin
    supports as many of the PennyLane built-in operations defined here as possible.

    If the convention differs between the built-in PennyLane operation
    and the corresponding operation in the targeted framework, ensure that the
    conversion between the two conventions takes places automatically
    by the plugin device.


<<<<<<< HEAD
Architecture specific operations
=======
Architecture-specific operations
>>>>>>> 348aac04
--------------------------------

.. rst-class:: contents local topic

.. toctree::
    :maxdepth: 2

    ops/qubit
    ops/cv


General observables
-------------------

Observables that can be used on both qubit and CV devices.
"""
#pylint: disable=too-few-public-methods,function-redefined

from .cv import *
from .qubit import *


from .cv import __all__ as _cv__all__
from .cv import ops as _cv__ops__
from .cv import obs as _cv__obs__

from .qubit import __all__ as _qubit__all__
from .qubit import ops as _qubit__ops__
from .qubit import obs as _qubit__obs__

from pennylane.operation import Observable, CVObservable


class Identity(CVObservable, Observable):
    r"""pennylane.ops.Identity(wires)
<<<<<<< HEAD
    Observable value of the identity observable :math:`\I`.
=======
    The identity observable :math:`\I`.
>>>>>>> 348aac04

    The expectation of this observable

    .. math::
        E[\I] = \text{Tr}(\I \rho)

    corresponds to the trace of the quantum state, which in exact
    simulators should always be equal to 1.
    """
    num_wires = 0
    num_params = 0
    par_domain = None
    grad_method = None
    ev_order = None


__all__ = _cv__all__ + _qubit__all__ + ["Identity"]
__all_ops__ = list(_cv__ops__ | _qubit__ops__)
__all_obs__ = list(_cv__obs__ | _qubit__obs__) + ["Identity"]<|MERGE_RESOLUTION|>--- conflicted
+++ resolved
@@ -34,11 +34,7 @@
     by the plugin device.
 
 
-<<<<<<< HEAD
-Architecture specific operations
-=======
 Architecture-specific operations
->>>>>>> 348aac04
 --------------------------------
 
 .. rst-class:: contents local topic
@@ -74,11 +70,7 @@
 
 class Identity(CVObservable, Observable):
     r"""pennylane.ops.Identity(wires)
-<<<<<<< HEAD
-    Observable value of the identity observable :math:`\I`.
-=======
     The identity observable :math:`\I`.
->>>>>>> 348aac04
 
     The expectation of this observable
 
